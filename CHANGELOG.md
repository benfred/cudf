--- conflicted
+++ resolved
@@ -60,14 +60,11 @@
 - PR #4101 Redux serialize `Buffer` directly with `__cuda_array_interface__`
 - PR #4098 Remove legacy calls from libcudf strings column code
 - PR #4111 Use `Buffer`'s to serialize `StringColumn`
-<<<<<<< HEAD
 - PR #4133 Mask cleanup and fixes: use `int32` dtype, ensure 64 byte padding, handle offsets
-=======
 - PR #4113 Get `len` of `StringColumn`s without `nvstrings`
 - PR #4130 Renames in-place `cudf::experimental::fill` to `cudf::experimental::fill_in_place`
 - PR #4136 Add `Index.names` property
 - PR #4144 Release GIL when calling libcudf++ functions
->>>>>>> 42e72c7e
 
 ## Bug Fixes
 
