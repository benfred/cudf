# cuDF 0.9.0 (Date TBD)

## New Features

- PR #2111 IO Readers: Support memory buffer, file-like object, and URL inputs
- PR #2012 Add `reindex()` to DataFrame and Series
- PR #2097 Add GPU-accelerated AVRO reader
- PR #2098 Align DataFrame and Series indices before executing binary ops
- PR #2160 Merge `dask-cudf` codebase into `cudf` repo
- PR #2149 CSV Reader: Add `hex` dtype for explicit hexadecimal parsing
- PR #2156 Add `upper_bound()` and `lower_bound()` for libcudf tables and `searchsorted()` for cuDF Series
- PR #2158 CSV Reader: Support single, non-list/dict argument for `dtype`
- PR #2177 CSV Reader: Add `parse_dates` parameter for explicit date inference
- PR #2171 Add CodeCov integration, fix doc version, make --skip-tests work when invoking with source
- PR #1744 cudf::apply_boolean_mask and cudf::drop_nulls support for cudf::table inputs (multi-column)
- PR #2196 Add `DataFrame.dropna()`
- PR #2215 `type_dispatcher` benchmark
- PR #2179 Added Java quantiles
- PR #2157 Add __array_function__ to DataFrame and Series
- PR #2212 Java support for ORC reader
- PR #2304 gdf_group_by_without_aggregations returns gdf_column
- PR #2105 Add google benchmark for hash-based join
- PR #2293 Improve `compute_join_output_size` performance
- PR #2316 Unique, nunique, and value_counts for datetime columns
- PR #2337 Add Java support for slicing a ColumnVector
- PR #2049 Implemented merge functionality
- PR #2368 Full cudf+dask Parquet Support
- PR #2380 New cudf::is_sorted checks whether cudf::table is sorted
- PR #2356 Java column vector standard deviation support
- PR #2221 MultiIndex Full Indexing - Support iloc and wildcards for loc
- PR #2429 Java column vector: added support for getting length of strings in a ColumnVector
- PR #2415 Revamp `value_counts` to use groupby count series of any type
- PR #2446 Add __array_function__ for index
- PR #2437 ORC reader: Add 'use_np_dtypes' option
- PR #2382 Add CategoricalAccessor add, remove, rename, and ordering methods
- PR #2442 Add __setitem__
- PR #2449 Java column vector: added support for getting byte count of strings in a ColumnVector
- PR #2492 Add groupby.size() method
- PR #2358 Add the function to convert column of floating points with `nan`s into `bitmask`
- PR #2489 Add drop argument to set_index
- PR #2491 Add Java bindings for ORC reader 'use_np_dtypes' option
- PR #2213 Support s/ms/us/ns DatetimeColumn time unit resolutions
- PR #2536 Add _constructor properties to Series and DataFrame

## Improvements

- PR #2103 Move old `column` and `bitmask` files into `legacy/` directory
- PR #2109 added name to Python column classes
- PR #1947 Cleanup serialization code
- PR #2125 More aggregate in java API
- PR #2127 Add in java Scalar tests
- PR #2088 Refactor of Python groupby code
- PR #2130 Java serialization and deserialization of tables.
- PR #2131 Chunk rows logic added to csv_writer
- PR #2129 Add functions in the Java API to support nullable column filtering
- PR #2165 made changes to get_dummies api for it to be available in MethodCache
- PR #2184 handle remote orc files for dask-cudf
- PR #2186 Add `getitem` and `getattr` style access to Rolling objects
- PR #2168 Use cudf.Column for CategoricalColumn's categories instead of a tuple
- PR #2193 Added more docuemtnation to `type_dispatcher` for specializing dispatched functors
- PR #2197 CSV Writer: Expose `chunksize` as a parameter for `to_csv`
- PR #2199 Better java support for appending strings
- PR #2176 Added column dtype support for datetime, int8, int16 to csv_writer
- PR #2209 Matching `get_dummies` & `select_dtypes` behavior to pandas
- PR #2217 Updated Java bindings to use the new groupby API
- PR #2214 DOC: Update doc instructions to build/install `cudf` and `dask-cudf`
- PR #1993 Add iterator driven reduction for mean, var, std
- PR #2220 Update Java bindings for reduction rename
- PR #2224 implement isna, isnull, notna as dataframe functions
- PR #2232 Move CodeCov upload from build script to Jenkins
- PR #2236 Implement drop_duplicates for Series
- PR #2225 refactor to use libcudf for gathering columns in dataframes
- PR #2300 Create separate dask codeowners for dask-cudf codebase
- PR #2309 Java readers: remove redundant copy of result pointers
- PR #2307 Add `black` and `isort` to style checker script
- PR #2345 Restore removal of old groupby implementation
- PR #2342 Improve `astype()` to operate all ways
- PR #2329 using libcudf cudf::copy for column deep copy
- PR #2344 Add docs on how code formatting works for contributors
- PR #2378 remove dask for (de-)serialization of cudf objects
- PR #2353 Bump Arrow and Dask versions
- PR #2377 Replace `standard_python_slice` with just `slice.indices()`
- PR #2373 cudf.DataFrame enchancements & Series.values support
- PR #2392 Remove dlpack submodule; make cuDF's Cython API externally accessible
- PR #2430 Updated Java bindings to use the new unary API
- PR #2406 Moved all existing `table` related files to a `legacy/` directory
- PR #2350 Performance related changes to get_dummies
- PR #2420 Remove `cudautils.astype` and replace with `typecast.apply_cast`
- PR #2456 Small improvement to typecast utility
- PR #2458 Fix handling of thirdparty packages in `isort` config
- PR #2459 IO Readers: Consolidate all readers to use `datasource` class
- PR #2475 Exposed type_dispatcher.hpp, nvcategory_util.hpp and wrapper_types.hpp in the include folder
- PR #2484 Enabled building libcudf as a static library
- PR #2453 Streamline CUDA_REL environment variable
- PR #2483 Bundle Boost filesystem dependency in the Java jar
- PR #2486 Java API hash functions
- PR #2481 Adds the ignore_null_keys option to the java api
- PR #2490 Java api: support multiple aggregates for the same column
- PR #2510 Java api: uses table based apply_boolean_mask
- PR #2432 Use pandas formatting for console, html, and latex output

## Bug Fixes

- PR #2086 Fixed quantile api behavior mismatch in series & dataframe
- PR #2128 Add offset param to host buffer readers in java API.
- PR #2145 Work around binops validity checks for java
- PR #2146 Work around unary_math validity checks for java
- PR #2151 Fixes bug in cudf::copy_range where null_count was invalid
- PR #2139 matching to pandas describe behavior & fixing nan values issue
- PR #2161 Implicitly convert unsigned to signed integer types in binops
- PR #2154 CSV Reader: Fix bools misdetected as strings dtype
- PR #2178 Fix bug in rolling bindings where a view of an ephemeral column was being taken
- PR #2180 Fix issue with isort reordering `importorskip` below imports depending on them
- PR #2187 fix to honor dtype when numpy arrays are passed to columnops.as_column
- PR #2190 Fix issue in astype conversion of string column to 'str'
- PR #2208 Fix issue with calling `head()` on one row dataframe
- PR #2229 Propagate exceptions from Cython cdef functions
- PR #2234 Fix issue with local build script not properly building
- PR #2223 Fix CUDA invalid configuration errors reported after loading small compressed ORC files
- PR #2162 Setting is_unique and is_monotonic-related attributes
- PR #2244 Fix ORC RLEv2 delta mode decoding with nonzero residual delta width
- PR #2297 Work around `var/std` unsupported only at debug build
- PR #2302 Fixed java serialization corner case
- PR #2355 Handle float16 in binary operations
- PR #2311 Fix copy behaviour for GenericIndex
- PR #2349 Fix issues with String filter in java API
- PR #2323 Fix groupby on categoricals
- PR #2328 Ensure order is preserved in CategoricalAccessor._set_categories
- PR #2202 Fix issue with unary ops mishandling empty input
- PR #2326 Fix for bug in DLPack when reading multiple columns
- PR #2324 Fix cudf Docker build
- PR #2325 Fix ORC RLEv2 patched base mode decoding with nonzero patch width
- PR #2235 Fix get_dummies to be compatible with dask
- PR #2332 Zero initialize gdf_dtype_extra_info
- PR #2355 Handle float16 in binary operations
- PR #2360 Fix missing dtype handling in cudf.Series & columnops.as_column
- PR #2364 Fix quantile api and other trivial issues around it
- PR #2361 Fixed issue with `codes` of CategoricalIndex
- PR #2357 Fixed inconsistent type of index created with from_pandas vs direct construction
- PR #2389 Fixed Rolling __getattr__ and __getitem__ for offset based windows
- PR #2402 Fixed bug in valid mask computation in cudf::copy_if (apply_boolean_mask)
- PR #2401 Fix to a scalar datetime(of type Days) issue
- PR #2386 Correctly allocate output valids in groupby
- PR #2411 Fixed failures on binary op on single element string column
- PR #2422 Fix Pandas logical binary operation incompatibilites
- PR #2447 Fix CodeCov posting build statuses temporarily
- PR #2450 Fix erroneous null handling in `cudf.DataFrame`'s `apply_rows`
- PR #2470 Fix issues with empty strings and string categories (Java)
- PR #2471 Fix String Column Validity.
- PR #2481 Fix java validity buffer serialization
- PR #2485 Updated bytes calculation to use size_t to avoid overflow in column concat
- PR #2461 Fix groupby multiple aggregations same column
- PR #2514 Fix cudf::drop_nulls threshold handling in Cython
- PR #2516 Fix utilities include paths and meta.yaml header paths
- PR #2517 Fix device memory leak in to_dlpack tensor deleter
- PR #2431 Fix local build generated file ownerships
- PR #2511 Added import of orc, refactored exception handlers to not squash fatal exceptions
- PR #2527 Fix index and column input handling in dask_cudf read_parquet
<<<<<<< HEAD
- PR #2545 Fix MultiIndexes with datetime levels

=======
- PR #2466 Fix `dataframe.query` returning null rows erroneously
- PR #2548 Orc reader: fix non-deterministic data decoding at chunk boundaries
>>>>>>> d45a1450


# cuDF 0.8.0 (27 June 2019)

## New Features

- PR #1524 Add GPU-accelerated JSON Lines parser with limited feature set
- PR #1569 Add support for Json objects to the JSON Lines reader
- PR #1622 Add Series.loc
- PR #1654 Add cudf::apply_boolean_mask: faster replacement for gdf_apply_stencil
- PR #1487 cython gather/scatter
- PR #1310 Implemented the slice/split functionality.
- PR #1630 Add Python layer to the GPU-accelerated JSON reader
- PR #1745 Add rounding of numeric columns via Numba
- PR #1772 JSON reader: add support for BytesIO and StringIO input
- PR #1527 Support GDF_BOOL8 in readers and writers
- PR #1819 Logical operators (AND, OR, NOT) for libcudf and cuDF
- PR #1813 ORC Reader: Add support for stripe selection
- PR #1828 JSON Reader: add suport for bool8 columns
- PR #1833 Add column iterator with/without nulls
- PR #1665 Add the point-in-polygon GIS function
- PR #1863 Series and Dataframe methods for all and any
- PR #1908 cudf::copy_range and cudf::fill for copying/assigning an index or range to a constant
- PR #1921 Add additional formats for typecasting to/from strings
- PR #1807 Add Series.dropna()
- PR #1987 Allow user defined functions in the form of ptx code to be passed to binops
- PR #1948 Add operator functions like `Series.add()` to DataFrame and Series
- PR #1954 Add skip test argument to GPU build script
- PR #2018 Add bindings for new groupby C++ API
- PR #1984 Add rolling window operations Series.rolling() and DataFrame.rolling()
- PR #1542 Python method and bindings for to_csv
- PR #1995 Add Java API
- PR #1998 Add google benchmark to cudf
- PR #1845 Add cudf::drop_duplicates, DataFrame.drop_duplicates
- PR #1652 Added `Series.where()` feature
- PR #2074 Java Aggregates, logical ops, and better RMM support
- PR #2140 Add a `cudf::transform` function

## Improvements

- PR #1538 Replacing LesserRTTI with inequality_comparator
- PR #1703 C++: Added non-aggregating `insert` to `concurrent_unordered_map` with specializations to store pairs with a single atomicCAS when possible.
- PR #1422 C++: Added a RAII wrapper for CUDA streams
- PR #1701 Added `unique` method for stringColumns
- PR #1713 Add documentation for Dask-XGBoost
- PR #1666 CSV Reader: Improve performance for files with large number of columns
- PR #1725 Enable the ability to use a single column groupby as its own index
- PR #1759 Add an example showing simultaneous rolling averages to `apply_grouped` documentation
- PR #1746 C++: Remove unused code: `windowed_ops.cu`, `sorting.cu`, `hash_ops.cu`
- PR #1748 C++: Add `bool` nullability flag to `device_table` row operators
- PR #1764 Improve Numerical column: `mean_var` and `mean`
- PR #1767 Speed up Python unit tests
- PR #1770 Added build.sh script, updated CI scripts and documentation
- PR #1739 ORC Reader: Add more pytest coverage
- PR #1696 Added null support in `Series.replace()`.
- PR #1390 Added some basic utility functions for `gdf_column`'s
- PR #1791 Added general column comparison code for testing
- PR #1795 Add printing of git submodule info to `print_env.sh`
- PR #1796 Removing old sort based group by code and gdf_filter
- PR #1811 Added funtions for copying/allocating `cudf::table`s
- PR #1838 Improve columnops.column_empty so that it returns typed columns instead of a generic Column
- PR #1890 Add utils.get_dummies- a pandas-like wrapper around one_hot-encoding
- PR #1823 CSV Reader: default the column type to string for empty dataframes
- PR #1827 Create bindings for scalar-vector binops, and update one_hot_encoding to use them
- PR #1817 Operators now support different sized dataframes as long as they don't share different sized columns
- PR #1855 Transition replace_nulls to new C++ API and update corresponding Cython/Python code
- PR #1858 Add `std::initializer_list` constructor to `column_wrapper`
- PR #1846 C++ type-erased gdf_equal_columns test util; fix gdf_equal_columns logic error
- PR #1390 Added some basic utility functions for `gdf_column`s
- PR #1391 Tidy up bit-resolution-operation and bitmask class code
- PR #1882 Add iloc functionality to MultiIndex dataframes
- PR #1884 Rolling windows: general enhancements and better coverage for unit tests
- PR #1886 support GDF_STRING_CATEGORY columns in apply_boolean_mask, drop_nulls and other libcudf functions
- PR #1896 Improve performance of groupby with levels specified in dask-cudf
- PR #1915 Improve iloc performance for non-contiguous row selection
- PR #1859 Convert read_json into a C++ API
- PR #1919 Rename libcudf namespace gdf to namespace cudf
- PR #1850 Support left_on and right_on for DataFrame merge operator
- PR #1930 Specialize constructor for `cudf::bool8` to cast argument to `bool`
- PR #1938 Add default constructor for `column_wrapper`
- PR #1930 Specialize constructor for `cudf::bool8` to cast argument to `bool`
- PR #1952 consolidate libcudf public API headers in include/cudf
- PR #1949 Improved selection with boolmask using libcudf `apply_boolean_mask`
- PR #1956 Add support for nulls in `query()`
- PR #1973 Update `std::tuple` to `std::pair` in top-most libcudf APIs and C++ transition guide
- PR #1981 Convert read_csv into a C++ API
- PR #1868 ORC Reader: Support row index for speed up on small/medium datasets
- PR #1964 Added support for list-like types in Series.str.cat
- PR #2005 Use HTML5 details tag in bug report issue template
- PR #2003 Removed few redundant unit-tests from test_string.py::test_string_cat
- PR #1944 Groupby design improvements
- PR #2017 Convert `read_orc()` into a C++ API
- PR #2011 Convert `read_parquet()` into a C++ API
- PR #1756 Add documentation "10 Minutes to cuDF and dask_cuDF"
- PR #2034 Adding support for string columns concatenation using "add" binary operator
- PR #2042 Replace old "10 Minutes" guide with new guide for docs build process
- PR #2036 Make library of common test utils to speed up tests compilation
- PR #2022 Facilitating get_dummies to be a high level api too
- PR #2050 Namespace IO readers and add back free-form `read_xxx` functions
- PR #2104 Add a functional ``sort=`` keyword argument to groupby
- PR #2108 Add `find_and_replace` for StringColumn for replacing single values

## Bug Fixes

- PR #1465 Fix for test_orc.py and test_sparse_df.py test failures
- PR #1583 Fix underlying issue in `as_index()` that was causing `Series.quantile()` to fail
- PR #1680 Add errors= keyword to drop() to fix cudf-dask bug
- PR #1651 Fix `query` function on empty dataframe
- PR #1616 Fix CategoricalColumn to access categories by index instead of iteration
- PR #1660 Fix bug in `loc` when indexing with a column name (a string)
- PR #1683 ORC reader: fix timestamp conversion to UTC
- PR #1613 Improve CategoricalColumn.fillna(-1) performance
- PR #1642 Fix failure of CSV_TEST gdf_csv_test.SkiprowsNrows on multiuser systems
- PR #1709 Fix handling of `datetime64[ms]` in `dataframe.select_dtypes`
- PR #1704 CSV Reader: Add support for the plus sign in number fields
- PR #1687 CSV reader: return an empty dataframe for zero size input
- PR #1757 Concatenating columns with null columns
- PR #1755 Add col_level keyword argument to melt
- PR #1758 Fix df.set_index() when setting index from an empty column
- PR #1749 ORC reader: fix long strings of NULL values resulting in incorrect data
- PR #1742 Parquet Reader: Fix index column name to match PANDAS compat
- PR #1782 Update libcudf doc version
- PR #1783 Update conda dependencies
- PR #1786 Maintain the original series name in series.unique output
- PR #1760 CSV Reader: fix segfault when dtype list only includes columns from usecols list
- PR #1831 build.sh: Assuming python is in PATH instead of using PYTHON env var
- PR #1839 Raise an error instead of segfaulting when transposing a DataFrame with StringColumns
- PR #1840 Retain index correctly during merge left_on right_on
- PR #1825 cuDF: Multiaggregation Groupby Failures
- PR #1789 CSV Reader: Fix missing support for specifying `int8` and `int16` dtypes
- PR #1857 Cython Bindings: Handle `bool` columns while calling `column_view_from_NDArrays`
- PR #1849 Allow DataFrame support methods to pass arguments to the methods
- PR #1847 Fixed #1375 by moving the nvstring check into the wrapper function
- PR #1864 Fixing cudf reduction for POWER platform
- PR #1869 Parquet reader: fix Dask timestamps not matching with Pandas (convert to milliseconds)
- PR #1876 add dtype=bool for `any`, `all` to treat integer column correctly
- PR #1875 CSV reader: take NaN values into account in dtype detection
- PR #1873 Add column dtype checking for the all/any methods
- PR #1902 Bug with string iteration in _apply_basic_agg
- PR #1887 Fix for initialization issue in pq_read_arg,orc_read_arg
- PR #1867 JSON reader: add support for null/empty fields, including the 'null' literal
- PR #1891 Fix bug #1750 in string column comparison
- PR #1909 Support of `to_pandas()` of boolean series with null values
- PR #1923 Use prefix removal when two aggs are called on a SeriesGroupBy
- PR #1914 Zero initialize gdf_column local variables
- PR #1959 Add support for comparing boolean Series to scalar
- PR #1966 Ignore index fix in series append
- PR #1967 Compute index __sizeof__ only once for DataFrame __sizeof__
- PR #1977 Support CUDA installation in default system directories
- PR #1982 Fixes incorrect index name after join operation
- PR #1985 Implement `GDF_PYMOD`, a special modulo that follows python's sign rules
- PR #1991 Parquet reader: fix decoding of NULLs
- PR #1990 Fixes a rendering bug in the `apply_grouped` documentation
- PR #1978 Fix for values being filled in an empty dataframe
- PR #2001 Correctly create MultiColumn from Pandas MultiColumn
- PR #2006 Handle empty dataframe groupby construction for dask
- PR #1965 Parquet Reader: Fix duplicate index column when it's already in `use_cols`
- PR #2033 Add pip to conda environment files to fix warning
- PR #2028 CSV Reader: Fix reading of uncompressed files without a recognized file extension
- PR #2073 Fix an issue when gathering columns with NVCategory and nulls
- PR #2053 cudf::apply_boolean_mask return empty column for empty boolean mask
- PR #2066 exclude `IteratorTest.mean_var_output` test from debug build
- PR #2069 Fix JNI code to use read_csv and read_parquet APIs
- PR #2071 Fix bug with unfound transitive dependencies for GTests in Ubuntu 18.04
- PR #2089 Configure Sphinx to render params correctly
- PR #2091 Fix another bug with unfound transitive dependencies for `cudftestutils` in Ubuntu 18.04
- PR #2115 Just apply `--disable-new-dtags` instead of trying to define all the transitive dependencies
- PR #2106 Fix errors in JitCache tests caused by sharing of device memory between processes
- PR #2120 Fix errors in JitCache tests caused by running multiple threads on the same data
- PR #2102 Fix memory leak in groupby
- PR #2113 fixed typo in to_csv code example


# cudf 0.7.2 (16 May 2019)

## New Features

- PR #1735 Added overload for atomicAdd on int64. Streamlined implementation of custom atomic overloads.
- PR #1741 Add MultiIndex concatenation

## Bug Fixes

- PR #1718 Fix issue with SeriesGroupBy MultiIndex in dask-cudf
- PR #1734 Python: fix performance regression for groupby count() aggregations
- PR #1768 Cython: fix handling read only schema buffers in gpuarrow reader


# cudf 0.7.1 (11 May 2019)

## New Features

- PR #1702 Lazy load MultiIndex to return groupby performance to near optimal.

## Bug Fixes

- PR #1708 Fix handling of `datetime64[ms]` in `dataframe.select_dtypes`


# cuDF 0.7.0 (10 May 2019)

## New Features

- PR #982 Implement gdf_group_by_without_aggregations and gdf_unique_indices functions
- PR #1142 Add `GDF_BOOL` column type
- PR #1194 Implement overloads for CUDA atomic operations
- PR #1292 Implemented Bitwise binary ops AND, OR, XOR (&, |, ^)
- PR #1235 Add GPU-accelerated Parquet Reader
- PR #1335 Added local_dict arg in `DataFrame.query()`.
- PR #1282 Add Series and DataFrame.describe()
- PR #1356 Rolling windows
- PR #1381 Add DataFrame._get_numeric_data
- PR #1388 Add CODEOWNERS file to auto-request reviews based on where changes are made
- PR #1396 Add DataFrame.drop method
- PR #1413 Add DataFrame.melt method
- PR #1412 Add DataFrame.pop()
- PR #1419 Initial CSV writer function
- PR #1441 Add Series level cumulative ops (cumsum, cummin, cummax, cumprod)
- PR #1420 Add script to build and test on a local gpuCI image
- PR #1440 Add DatetimeColumn.min(), DatetimeColumn.max()
- PR #1455 Add Series.Shift via Numba kernel
- PR #1441 Add Series level cumulative ops (cumsum, cummin, cummax, cumprod)
- PR #1461 Add Python coverage test to gpu build
- PR #1445 Parquet Reader: Add selective reading of rows and row group
- PR #1532 Parquet Reader: Add support for INT96 timestamps
- PR #1516 Add Series and DataFrame.ndim
- PR #1556 Add libcudf C++ transition guide
- PR #1466 Add GPU-accelerated ORC Reader
- PR #1565 Add build script for nightly doc builds
- PR #1508 Add Series isna, isnull, and notna
- PR #1456 Add Series.diff() via Numba kernel
- PR #1588 Add Index `astype` typecasting
- PR #1301 MultiIndex support
- PR #1599 Level keyword supported in groupby
- PR #929 Add support operations to dataframe
- PR #1609 Groupby accept list of Series
- PR #1658 Support `group_keys=True` keyword in groupby method

## Improvements

- PR #1531 Refactor closures as private functions in gpuarrow
- PR #1404 Parquet reader page data decoding speedup
- PR #1076 Use `type_dispatcher` in join, quantiles, filter, segmented sort, radix sort and hash_groupby
- PR #1202 Simplify README.md
- PR #1149 CSV Reader: Change convertStrToValue() functions to `__device__` only
- PR #1238 Improve performance of the CUDA trie used in the CSV reader
- PR #1245 Use file cache for JIT kernels
- PR #1278 Update CONTRIBUTING for new conda environment yml naming conventions
- PR #1163 Refactored UnaryOps. Reduced API to two functions: `gdf_unary_math` and `gdf_cast`. Added `abs`, `-`, and `~` ops. Changed bindings to Cython
- PR #1284 Update docs version
- PR #1287 add exclude argument to cudf.select_dtype function
- PR #1286 Refactor some of the CSV Reader kernels into generic utility functions
- PR #1291 fillna in `Series.to_gpu_array()` and `Series.to_array()` can accept the scalar too now.
- PR #1005 generic `reduction` and `scan` support
- PR #1349 Replace modernGPU sort join with thrust.
- PR #1363 Add a dataframe.mean(...) that raises NotImplementedError to satisfy `dask.dataframe.utils.is_dataframe_like`
- PR #1319 CSV Reader: Use column wrapper for gdf_column output alloc/dealloc
- PR #1376 Change series quantile default to linear
- PR #1399 Replace CFFI bindings for NVTX functions with Cython bindings
- PR #1389 Refactored `set_null_count()`
- PR #1386 Added macros `GDF_TRY()`, `CUDF_TRY()` and `ASSERT_CUDF_SUCCEEDED()`
- PR #1435 Rework CMake and conda recipes to depend on installed libraries
- PR #1391 Tidy up bit-resolution-operation and bitmask class code
- PR #1439 Add cmake variable to enable compiling CUDA code with -lineinfo
- PR #1462 Add ability to read parquet files from arrow::io::RandomAccessFile
- PR #1453 Convert CSV Reader CFFI to Cython
- PR #1479 Convert Parquet Reader CFFI to Cython
- PR #1397 Add a utility function for producing an overflow-safe kernel launch grid configuration
- PR #1382 Add GPU parsing of nested brackets to cuIO parsing utilities
- PR #1481 Add cudf::table constructor to allocate a set of `gdf_column`s
- PR #1484 Convert GroupBy CFFI to Cython
- PR #1463 Allow and default melt keyword argument var_name to be None
- PR #1486 Parquet Reader: Use device_buffer rather than device_ptr
- PR #1525 Add cudatoolkit conda dependency
- PR #1520 Renamed `src/dataframe` to `src/table` and moved `table.hpp`. Made `types.hpp` to be type declarations only.
- PR #1492 Convert transpose CFFI to Cython
- PR #1495 Convert binary and unary ops CFFI to Cython
- PR #1503 Convert sorting and hashing ops CFFI to Cython
- PR #1522 Use latest release version in update-version CI script
- PR #1533 Remove stale join CFFI, fix memory leaks in join Cython
- PR #1521 Added `row_bitmask` to compute bitmask for rows of a table. Merged `valids_ops.cu` and `bitmask_ops.cu`
- PR #1553 Overload `hash_row` to avoid using intial hash values. Updated `gdf_hash` to select between overloads
- PR #1585 Updated `cudf::table` to maintain own copy of wrapped `gdf_column*`s
- PR #1559 Add `except +` to all Cython function definitions to catch C++ exceptions properly
- PR #1617 `has_nulls` and `column_dtypes` for `cudf::table`
- PR #1590 Remove CFFI from the build / install process entirely
- PR #1536 Convert gpuarrow CFFI to Cython
- PR #1655 Add `Column._pointer` as a way to access underlying `gdf_column*` of a `Column`
- PR #1655 Update readme conda install instructions for cudf version 0.6 and 0.7


## Bug Fixes

- PR #1233 Fix dtypes issue while adding the column to `str` dataframe.
- PR #1254 CSV Reader: fix data type detection for floating-point numbers in scientific notation
- PR #1289 Fix looping over each value instead of each category in concatenation
- PR #1293 Fix Inaccurate error message in join.pyx
- PR #1308 Add atomicCAS overload for `int8_t`, `int16_t`
- PR #1317 Fix catch polymorphic exception by reference in ipc.cu
- PR #1325 Fix dtype of null bitmasks to int8
- PR #1326 Update build documentation to use -DCMAKE_CXX11_ABI=ON
- PR #1334 Add "na_position" argument to CategoricalColumn sort_by_values
- PR #1321 Fix out of bounds warning when checking Bzip2 header
- PR #1359 Add atomicAnd/Or/Xor for integers
- PR #1354 Fix `fillna()` behaviour when replacing values with different dtypes
- PR #1347 Fixed core dump issue while passing dict_dtypes without column names in `cudf.read_csv()`
- PR #1379 Fixed build failure caused due to error: 'col_dtype' may be used uninitialized
- PR #1392 Update cudf Dockerfile and package_versions.sh
- PR #1385 Added INT8 type to `_schema_to_dtype` for use in GpuArrowReader
- PR #1393 Fixed a bug in `gdf_count_nonzero_mask()` for the case of 0 bits to count
- PR #1395 Update CONTRIBUTING to use the environment variable CUDF_HOME
- PR #1416 Fix bug at gdf_quantile_exact and gdf_quantile_appox
- PR #1421 Fix remove creation of series multiple times during `add_column()`
- PR #1405 CSV Reader: Fix memory leaks on read_csv() failure
- PR #1328 Fix CategoricalColumn to_arrow() null mask
- PR #1433 Fix NVStrings/categories includes
- PR #1432 Update NVStrings to 0.7.* to coincide with 0.7 development
- PR #1483 Modify CSV reader to avoid cropping blank quoted characters in non-string fields
- PR #1446 Merge 1275 hotfix from master into branch-0.7
- PR #1447 Fix legacy groupby apply docstring
- PR #1451 Fix hash join estimated result size is not correct
- PR #1454 Fix local build script improperly change directory permissions
- PR #1490 Require Dask 1.1.0+ for `is_dataframe_like` test or skip otherwise.
- PR #1491 Use more specific directories & groups in CODEOWNERS
- PR #1497 Fix Thrust issue on CentOS caused by missing default constructor of host_vector elements
- PR #1498 Add missing include guard to device_atomics.cuh and separated DEVICE_ATOMICS_TEST
- PR #1506 Fix csv-write call to updated NVStrings method
- PR #1510 Added nvstrings `fillna()` function
- PR #1507 Parquet Reader: Default string data to GDF_STRING
- PR #1535 Fix doc issue to ensure correct labelling of cudf.series
- PR #1537 Fix `undefined reference` link error in HashPartitionTest
- PR #1548 Fix ci/local/build.sh README from using an incorrect image example
- PR #1551 CSV Reader: Fix integer column name indexing
- PR #1586 Fix broken `scalar_wrapper::operator==`
- PR #1591 ORC/Parquet Reader: Fix missing import for FileNotFoundError exception
- PR #1573 Parquet Reader: Fix crash due to clash with ORC reader datasource
- PR #1607 Revert change of `column.to_dense_buffer` always return by copy for performance concerns
- PR #1618 ORC reader: fix assert & data output when nrows/skiprows isn't aligned to stripe boundaries
- PR #1631 Fix failure of TYPES_TEST on some gcc-7 based systems.
- PR #1641 CSV Reader: Fix skip_blank_lines behavior with Windows line terminators (\r\n)
- PR #1648 ORC reader: fix non-deterministic output when skiprows is non-zero
- PR #1676 Fix groupby `as_index` behaviour with `MultiIndex`
- PR #1659 Fix bug caused by empty groupbys and multiindex slicing throwing exceptions
- PR #1656 Correct Groupby failure in dask when un-aggregable columns are left in dataframe.
- PR #1689 Fix groupby performance regression
- PR #1694 Add Cython as a runtime dependency since it's required in `setup.py`


# cuDF 0.6.1 (25 Mar 2019)

## Bug Fixes

- PR #1275 Fix CentOS exception in DataFrame.hash_partition from using value "returned" by a void function


# cuDF 0.6.0 (22 Mar 2019)

## New Features

- PR #760 Raise `FileNotFoundError` instead of `GDF_FILE_ERROR` in `read_csv` if the file does not exist
- PR #539 Add Python bindings for replace function
- PR #823 Add Doxygen configuration to enable building HTML documentation for libcudf C/C++ API
- PR #807 CSV Reader: Add byte_range parameter to specify the range in the input file to be read
- PR #857 Add Tail method for Series/DataFrame and update Head method to use iloc
- PR #858 Add series feature hashing support
- PR #871 CSV Reader: Add support for NA values, including user specified strings
- PR #893 Adds PyArrow based parquet readers / writers to Python, fix category dtype handling, fix arrow ingest buffer size issues
- PR #867 CSV Reader: Add support for ignoring blank lines and comment lines
- PR #887 Add Series digitize method
- PR #895 Add Series groupby
- PR #898 Add DataFrame.groupby(level=0) support
- PR #920 Add feather, JSON, HDF5 readers / writers from PyArrow / Pandas
- PR #888 CSV Reader: Add prefix parameter for column names, used when parsing without a header
- PR #913 Add DLPack support: convert between cuDF DataFrame and DLTensor
- PR #939 Add ORC reader from PyArrow
- PR #918 Add Series.groupby(level=0) support
- PR #906 Add binary and comparison ops to DataFrame
- PR #958 Support unary and binary ops on indexes
- PR #964 Add `rename` method to `DataFrame`, `Series`, and `Index`
- PR #985 Add `Series.to_frame` method
- PR #985 Add `drop=` keyword to reset_index method
- PR #994 Remove references to pygdf
- PR #990 Add external series groupby support
- PR #988 Add top-level merge function to cuDF
- PR #992 Add comparison binaryops to DateTime columns
- PR #996 Replace relative path imports with absolute paths in tests
- PR #995 CSV Reader: Add index_col parameter to specify the column name or index to be used as row labels
- PR #1004 Add `from_gpu_matrix` method to DataFrame
- PR #997 Add property index setter
- PR #1007 Replace relative path imports with absolute paths in cudf
- PR #1013 select columns with df.columns
- PR #1016 Rename Series.unique_count() to nunique() to match pandas API
- PR #947 Prefixsum to handle nulls and float types
- PR #1029 Remove rest of relative path imports
- PR #1021 Add filtered selection with assignment for Dataframes
- PR #872 Adding NVCategory support to cudf apis
- PR #1052 Add left/right_index and left/right_on keywords to merge
- PR #1091 Add `indicator=` and `suffixes=` keywords to merge
- PR #1107 Add unsupported keywords to Series.fillna
- PR #1032 Add string support to cuDF python
- PR #1136 Removed `gdf_concat`
- PR #1153 Added function for getting the padded allocation size for valid bitmask
- PR #1148 Add cudf.sqrt for dataframes and Series
- PR #1159 Add Python bindings for libcudf dlpack functions
- PR #1155 Add __array_ufunc__ for DataFrame and Series for sqrt
- PR #1168 to_frame for series accepts a name argument


## Improvements

- PR #1218 Add dask-cudf page to API docs
- PR #892 Add support for heterogeneous types in binary ops with JIT
- PR #730 Improve performance of `gdf_table` constructor
- PR #561 Add Doxygen style comments to Join CUDA functions
- PR #813 unified libcudf API functions by replacing gpu_ with gdf_
- PR #822 Add support for `__cuda_array_interface__` for ingest
- PR #756 Consolidate common helper functions from unordered map and multimap
- PR #753 Improve performance of groupby sum and average, especially for cases with few groups.
- PR #836 Add ingest support for arrow chunked arrays in Column, Series, DataFrame creation
- PR #763 Format doxygen comments for csv_read_arg struct
- PR #532 CSV Reader: Use type dispatcher instead of switch block
- PR #694 Unit test utilities improvements
- PR #878 Add better indexing to Groupby
- PR #554 Add `empty` method and `is_monotonic` attribute to `Index`
- PR #1040 Fixed up Doxygen comment tags
- PR #909 CSV Reader: Avoid host->device->host copy for header row data
- PR #916 Improved unit testing and error checking for `gdf_column_concat`
- PR #941 Replace `numpy` call in `Series.hash_encode` with `numba`
- PR #942 Added increment/decrement operators for wrapper types
- PR #943 Updated `count_nonzero_mask` to return `num_rows` when the mask is null
- PR #952 Added trait to map C++ type to `gdf_dtype`
- PR #966 Updated RMM submodule.
- PR #998 Add IO reader/writer modules to API docs, fix for missing cudf.Series docs
- PR #1017 concatenate along columns for Series and DataFrames
- PR #1002 Support indexing a dataframe with another boolean dataframe
- PR #1018 Better concatenation for Series and Dataframes
- PR #1036 Use Numpydoc style docstrings
- PR #1047 Adding gdf_dtype_extra_info to gdf_column_view_augmented
- PR #1054 Added default ctor to SerialTrieNode to overcome Thrust issue in CentOS7 + CUDA10
- PR #1024 CSV Reader: Add support for hexadecimal integers in integral-type columns
- PR #1033 Update `fillna()` to use libcudf function `gdf_replace_nulls`
- PR #1066 Added inplace assignment for columns and select_dtypes for dataframes
- PR #1026 CSV Reader: Change the meaning and type of the quoting parameter to match Pandas
- PR #1100 Adds `CUDF_EXPECTS` error-checking macro
- PR #1092 Fix select_dtype docstring
- PR #1111 Added cudf::table
- PR #1108 Sorting for datetime columns
- PR #1120 Return a `Series` (not a `Column`) from `Series.cat.set_categories()`
- PR #1128 CSV Reader: The last data row does not need to be line terminated
- PR #1183 Bump Arrow version to 0.12.1
- PR #1208 Default to CXX11_ABI=ON
- PR #1252 Fix NVStrings dependencies for cuda 9.2 and 10.0
- PR #2037 Optimize the existing `gather` and `scatter` routines in `libcudf`

## Bug Fixes

- PR #821 Fix flake8 issues revealed by flake8 update
- PR #808 Resolved renamed `d_columns_valids` variable name
- PR #820 CSV Reader: fix the issue where reader adds additional rows when file uses \r\n as a line terminator
- PR #780 CSV Reader: Fix scientific notation parsing and null values for empty quotes
- PR #815 CSV Reader: Fix data parsing when tabs are present in the input CSV file
- PR #850 Fix bug where left joins where the left df has 0 rows causes a crash
- PR #861 Fix memory leak by preserving the boolean mask index
- PR #875 Handle unnamed indexes in to/from arrow functions
- PR #877 Fix ingest of 1 row arrow tables in from arrow function
- PR #876 Added missing `<type_traits>` include
- PR #889 Deleted test_rmm.py which has now moved to RMM repo
- PR #866 Merge v0.5.1 numpy ABI hotfix into 0.6
- PR #917 value_counts return int type on empty columns
- PR #611 Renamed `gdf_reduce_optimal_output_size()` -> `gdf_reduction_get_intermediate_output_size()`
- PR #923 fix index for negative slicing for cudf dataframe and series
- PR #927 CSV Reader: Fix category GDF_CATEGORY hashes not being computed properly
- PR #921 CSV Reader: Fix parsing errors with delim_whitespace, quotations in the header row, unnamed columns
- PR #933 Fix handling objects of all nulls in series creation
- PR #940 CSV Reader: Fix an issue where the last data row is missing when using byte_range
- PR #945 CSV Reader: Fix incorrect datetime64 when milliseconds or space separator are used
- PR #959 Groupby: Problem with column name lookup
- PR #950 Converting dataframe/recarry with non-contiguous arrays
- PR #963 CSV Reader: Fix another issue with missing data rows when using byte_range
- PR #999 Fix 0 sized kernel launches and empty sort_index exception
- PR #993 Fix dtype in selecting 0 rows from objects
- PR #1009 Fix performance regression in `to_pandas` method on DataFrame
- PR #1008 Remove custom dask communication approach
- PR #1001 CSV Reader: Fix a memory access error when reading a large (>2GB) file with date columns
- PR #1019 Binary Ops: Fix error when one input column has null mask but other doesn't
- PR #1014 CSV Reader: Fix false positives in bool value detection
- PR #1034 CSV Reader: Fix parsing floating point precision and leading zero exponents
- PR #1044 CSV Reader: Fix a segfault when byte range aligns with a page
- PR #1058 Added support for `DataFrame.loc[scalar]`
- PR #1060 Fix column creation with all valid nan values
- PR #1073 CSV Reader: Fix an issue where a column name includes the return character
- PR #1090 Updating Doxygen Comments
- PR #1080 Fix dtypes returned from loc / iloc because of lists
- PR #1102 CSV Reader: Minor fixes and memory usage improvements
- PR #1174: Fix release script typo
- PR #1137 Add prebuild script for CI
- PR #1118 Enhanced the `DataFrame.from_records()` feature
- PR #1129 Fix join performance with index parameter from using numpy array
- PR #1145 Issue with .agg call on multi-column dataframes
- PR #908 Some testing code cleanup
- PR #1167 Fix issue with null_count not being set after inplace fillna()
- PR #1184 Fix iloc performance regression
- PR #1185 Support left_on/right_on and also on=str in merge
- PR #1200 Fix allocating bitmasks with numba instead of rmm in allocate_mask function
- PR #1213 Fix bug with csv reader requesting subset of columns using wrong datatype
- PR #1223 gpuCI: Fix label on rapidsai channel on gpu build scripts
- PR #1242 Add explicit Thrust exec policy to fix NVCATEGORY_TEST segfault on some platforms
- PR #1246 Fix categorical tests that failed due to bad implicit type conversion
- PR #1255 Fix overwriting conda package main label uploads
- PR #1259 Add dlpack includes to pip build


# cuDF 0.5.1 (05 Feb 2019)

## Bug Fixes

- PR #842 Avoid using numpy via cimport to prevent ABI issues in Cython compilation


# cuDF 0.5.0 (28 Jan 2019)

## New Features

- PR #722 Add bzip2 decompression support to `read_csv()`
- PR #693 add ZLIB-based GZIP/ZIP support to `read_csv_strings()`
- PR #411 added null support to gdf_order_by (new API) and cudf_table::sort
- PR #525 Added GitHub Issue templates for bugs, documentation, new features, and questions
- PR #501 CSV Reader: Add support for user-specified decimal point and thousands separator to read_csv_strings()
- PR #455 CSV Reader: Add support for user-specified decimal point and thousands separator to read_csv()
- PR #439 add `DataFrame.drop` method similar to pandas
- PR #356 add `DataFrame.transpose` method and `DataFrame.T` property similar to pandas
- PR #505 CSV Reader: Add support for user-specified boolean values
- PR #350 Implemented Series replace function
- PR #490 Added print_env.sh script to gather relevant environment details when reporting cuDF issues
- PR #474 add ZLIB-based GZIP/ZIP support to `read_csv()`
- PR #547 Added melt similar to `pandas.melt()`
- PR #491 Add CI test script to check for updates to CHANGELOG.md in PRs
- PR #550 Add CI test script to check for style issues in PRs
- PR #558 Add CI scripts for cpu-based conda and gpu-based test builds
- PR #524 Add Boolean Indexing
- PR #564 Update python `sort_values` method to use updated libcudf `gdf_order_by` API
- PR #509 CSV Reader: Input CSV file can now be passed in as a text or a binary buffer
- PR #607 Add `__iter__` and iteritems to DataFrame class
- PR #643 added a new api gdf_replace_nulls that allows a user to replace nulls in a column

## Improvements

- PR #426 Removed sort-based groupby and refactored existing groupby APIs. Also improves C++/CUDA compile time.
- PR #461 Add `CUDF_HOME` variable in README.md to replace relative pathing.
- PR #472 RMM: Created centralized rmm::device_vector alias and rmm::exec_policy
- PR #500 Improved the concurrent hash map class to support partitioned (multi-pass) hash table building.
- PR #454 Improve CSV reader docs and examples
- PR #465 Added templated C++ API for RMM to avoid explicit cast to `void**`
- PR #513 `.gitignore` tweaks
- PR #521 Add `assert_eq` function for testing
- PR #502 Simplify Dockerfile for local dev, eliminate old conda/pip envs
- PR #549 Adds `-rdynamic` compiler flag to nvcc for Debug builds
- PR #472 RMM: Created centralized rmm::device_vector alias and rmm::exec_policy
- PR #577 Added external C++ API for scatter/gather functions
- PR #500 Improved the concurrent hash map class to support partitioned (multi-pass) hash table building
- PR #583 Updated `gdf_size_type` to `int`
- PR #500 Improved the concurrent hash map class to support partitioned (multi-pass) hash table building
- PR #617 Added .dockerignore file. Prevents adding stale cmake cache files to the docker container
- PR #658 Reduced `JOIN_TEST` time by isolating overflow test of hash table size computation
- PR #664 Added Debuging instructions to README
- PR #651 Remove noqa marks in `__init__.py` files
- PR #671 CSV Reader: uncompressed buffer input can be parsed without explicitly specifying compression as None
- PR #684 Make RMM a submodule
- PR #718 Ensure sum, product, min, max methods pandas compatibility on empty datasets
- PR #720 Refactored Index classes to make them more Pandas-like, added CategoricalIndex
- PR #749 Improve to_arrow and from_arrow Pandas compatibility
- PR #766 Remove TravisCI references, remove unused variables from CMake, fix ARROW_VERSION in Cmake
- PR #773 Add build-args back to Dockerfile and handle dependencies based on environment yml file
- PR #781 Move thirdparty submodules to root and symlink in /cpp
- PR #843 Fix broken cudf/python API examples, add new methods to the API index

## Bug Fixes

- PR #569 CSV Reader: Fix days being off-by-one when parsing some dates
- PR #531 CSV Reader: Fix incorrect parsing of quoted numbers
- PR #465 Added templated C++ API for RMM to avoid explicit cast to `void**`
- PR #473 Added missing <random> include
- PR #478 CSV Reader: Add api support for auto column detection, header, mangle_dupe_cols, usecols
- PR #495 Updated README to correct where cffi pytest should be executed
- PR #501 Fix the intermittent segfault caused by the `thousands` and `compression` parameters in the csv reader
- PR #502 Simplify Dockerfile for local dev, eliminate old conda/pip envs
- PR #512 fix bug for `on` parameter in `DataFrame.merge` to allow for None or single column name
- PR #511 Updated python/cudf/bindings/join.pyx to fix cudf merge printing out dtypes
- PR #513 `.gitignore` tweaks
- PR #521 Add `assert_eq` function for testing
- PR #537 Fix CMAKE_CUDA_STANDARD_REQURIED typo in CMakeLists.txt
- PR #447 Fix silent failure in initializing DataFrame from generator
- PR #545 Temporarily disable csv reader thousands test to prevent segfault (test re-enabled in PR #501)
- PR #559 Fix Assertion error while using `applymap` to change the output dtype
- PR #575 Update `print_env.sh` script to better handle missing commands
- PR #612 Prevent an exception from occuring with true division on integer series.
- PR #630 Fix deprecation warning for `pd.core.common.is_categorical_dtype`
- PR #622 Fix Series.append() behaviour when appending values with different numeric dtype
- PR #603 Fix error while creating an empty column using None.
- PR #673 Fix array of strings not being caught in from_pandas
- PR #644 Fix return type and column support of dataframe.quantile()
- PR #634 Fix create `DataFrame.from_pandas()` with numeric column names
- PR #654 Add resolution check for GDF_TIMESTAMP in Join
- PR #648 Enforce one-to-one copy required when using `numba>=0.42.0`
- PR #645 Fix cmake build type handling not setting debug options when CMAKE_BUILD_TYPE=="Debug"
- PR #669 Fix GIL deadlock when launching multiple python threads that make Cython calls
- PR #665 Reworked the hash map to add a way to report the destination partition for a key
- PR #670 CMAKE: Fix env include path taking precedence over libcudf source headers
- PR #674 Check for gdf supported column types
- PR #677 Fix 'gdf_csv_test_Dates' gtest failure due to missing nrows parameter
- PR #604 Fix the parsing errors while reading a csv file using `sep` instead of `delimiter`.
- PR #686 Fix converting nulls to NaT values when converting Series to Pandas/Numpy
- PR #689 CSV Reader: Fix behavior with skiprows+header to match pandas implementation
- PR #691 Fixes Join on empty input DFs
- PR #706 CSV Reader: Fix broken dtype inference when whitespace is in data
- PR #717 CSV reader: fix behavior when parsing a csv file with no data rows
- PR #724 CSV Reader: fix build issue due to parameter type mismatch in a std::max call
- PR #734 Prevents reading undefined memory in gpu_expand_mask_bits numba kernel
- PR #747 CSV Reader: fix an issue where CUDA allocations fail with some large input files
- PR #750 Fix race condition for handling NVStrings in CMake
- PR #719 Fix merge column ordering
- PR #770 Fix issue where RMM submodule pointed to wrong branch and pin other to correct branches
- PR #778 Fix hard coded ABI off setting
- PR #784 Update RMM submodule commit-ish and pip paths
- PR #794 Update `rmm::exec_policy` usage to fix segmentation faults when used as temprory allocator.
- PR #800 Point git submodules to branches of forks instead of exact commits


# cuDF 0.4.0 (05 Dec 2018)

## New Features

- PR #398 add pandas-compatible `DataFrame.shape()` and `Series.shape()`
- PR #394 New documentation feature "10 Minutes to cuDF"
- PR #361 CSV Reader: Add support for strings with delimiters

## Improvements

 - PR #436 Improvements for type_dispatcher and wrapper structs
 - PR #429 Add CHANGELOG.md (this file)
 - PR #266 use faster CUDA-accelerated DataFrame column/Series concatenation.
 - PR #379 new C++ `type_dispatcher` reduces code complexity in supporting many data types.
 - PR #349 Improve performance for creating columns from memoryview objects
 - PR #445 Update reductions to use type_dispatcher. Adds integer types support to sum_of_squares.
 - PR #448 Improve installation instructions in README.md
 - PR #456 Change default CMake build to Release, and added option for disabling compilation of tests

## Bug Fixes

 - PR #444 Fix csv_test CUDA too many resources requested fail.
 - PR #396 added missing output buffer in validity tests for groupbys.
 - PR #408 Dockerfile updates for source reorganization
 - PR #437 Add cffi to Dockerfile conda env, fixes "cannot import name 'librmm'"
 - PR #417 Fix `map_test` failure with CUDA 10
 - PR #414 Fix CMake installation include file paths
 - PR #418 Properly cast string dtypes to programmatic dtypes when instantiating columns
 - PR #427 Fix and tests for Concatenation illegal memory access with nulls


# cuDF 0.3.0 (23 Nov 2018)

## New Features

 - PR #336 CSV Reader string support

## Improvements

 - PR #354 source code refactored for better organization. CMake build system overhaul. Beginning of transition to Cython bindings.
 - PR #290 Add support for typecasting to/from datetime dtype
 - PR #323 Add handling pyarrow boolean arrays in input/out, add tests
 - PR #325 GDF_VALIDITY_UNSUPPORTED now returned for algorithms that don't support non-empty valid bitmasks
 - PR #381 Faster InputTooLarge Join test completes in ms rather than minutes.
 - PR #373 .gitignore improvements
 - PR #367 Doc cleanup & examples for DataFrame methods
 - PR #333 Add Rapids Memory Manager documentation
 - PR #321 Rapids Memory Manager adds file/line location logging and convenience macros
 - PR #334 Implement DataFrame `__copy__` and `__deepcopy__`
 - PR #271 Add NVTX ranges to pygdf
 - PR #311 Document system requirements for conda install

## Bug Fixes

 - PR #337 Retain index on `scale()` function
 - PR #344 Fix test failure due to PyArrow 0.11 Boolean handling
 - PR #364 Remove noexcept from managed_allocator;  CMakeLists fix for NVstrings
 - PR #357 Fix bug that made all series be considered booleans for indexing
 - PR #351 replace conda env configuration for developers
 - PRs #346 #360 Fix CSV reading of negative numbers
 - PR #342 Fix CMake to use conda-installed nvstrings
 - PR #341 Preserve categorical dtype after groupby aggregations
 - PR #315 ReadTheDocs build update to fix missing libcuda.so
 - PR #320 FIX out-of-bounds access error in reductions.cu
 - PR #319 Fix out-of-bounds memory access in libcudf count_valid_bits
 - PR #303 Fix printing empty dataframe


# cuDF 0.2.0 and cuDF 0.1.0

These were initial releases of cuDF based on previously separate pyGDF and libGDF libraries.<|MERGE_RESOLUTION|>--- conflicted
+++ resolved
@@ -156,13 +156,9 @@
 - PR #2431 Fix local build generated file ownerships
 - PR #2511 Added import of orc, refactored exception handlers to not squash fatal exceptions
 - PR #2527 Fix index and column input handling in dask_cudf read_parquet
-<<<<<<< HEAD
-- PR #2545 Fix MultiIndexes with datetime levels
-
-=======
 - PR #2466 Fix `dataframe.query` returning null rows erroneously
 - PR #2548 Orc reader: fix non-deterministic data decoding at chunk boundaries
->>>>>>> d45a1450
+- PR #2545 Fix MultiIndexes with datetime levels
 
 
 # cuDF 0.8.0 (27 June 2019)
