--- conflicted
+++ resolved
@@ -11,9 +11,7 @@
 - PR #2177 CSV Reader: Add `parse_dates` parameter for explicit date inference
 - PR #2171 Add CodeCov integration, fix doc version, make --skip-tests work when invoking with source
 - PR #1744 cudf::apply_boolean_mask and cudf::drop_nulls support for cudf::table inputs (multi-column)
-<<<<<<< HEAD
 - PR #2196 Add `DataFrame.dropna()`
-=======
 - PR #2215 `type_dispatcher` benchmark
 - PR #2179 Added Java quantiles
 - PR #2157 Add __array_function__ to DataFrame and Series
@@ -26,7 +24,6 @@
 - PR #2049 Implemented merge functionality
 - PR #2356 Java column vector standard deviation support
 - PR #2415 Revamp `value_counts` to use groupby count series of any type
->>>>>>> acdd1e5e
 
 ## Improvements
 
@@ -43,9 +40,6 @@
 - PR #2184 handle remote orc files for dask-cudf
 - PR #2186 Add `getitem` and `getattr` style access to Rolling objects
 - PR #2168 Use cudf.Column for CategoricalColumn's categories instead of a tuple
-<<<<<<< HEAD
-- PR #2197 CSV Writer: Expose `chunksize` as a parameter for `to_csv`
-=======
 - PR #2193 Added more docuemtnation to `type_dispatcher` for specializing dispatched functors
 - PR #2197 CSV Writer: Expose `chunksize` as a parameter for `to_csv`
 - PR #2199 Better java support for appending strings
@@ -73,7 +67,6 @@
 - PR #2406 Moved all existing `table` related files to a `legacy/` directory
 - PR #2350 Performance related changes to get_dummies
 - PR #2420 Remove `cudautils.astype` and replace with `typecast.apply_cast`
->>>>>>> acdd1e5e
 
 ## Bug Fixes
 
