--- conflicted
+++ resolved
@@ -19,11 +19,8 @@
 - PR #3161 Move merge files to legacy
 - PR #3079 Added support to write ORC files given a local path
 - PR #3192 Add dtype param to cast `DataFrame` on init
-<<<<<<< HEAD
 - PR #3213 Port cuIO to libcudf++
-=======
 - PR #3222 Add nvtext character tokenizer
->>>>>>> 7a87503c
 - PR #3223 Java expose underlying buffers
 - PR #3300 Add `DataFrame.insert`
 - PR #3263 Define and implement new `valid_if`
