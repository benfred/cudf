# cuDF 0.6.0 (Date TBD)

## New Features

- PR #760 Raise `FileNotFoundError` instead of `GDF_FILE_ERROR` in `read_csv` if the file does not exist
- PR #539 Add Python bindings for replace function
- PR #807 CSV Reader: Add byte_range parameter to specify the range in the input file to be read
- PR #857 Add Tail method for Series/DataFrame and update Head method to use iloc
- PR #858 Add series feature hashing support
- PR #871 CSV Reader: Add support for NA values, including user specified strings
- PR #893 Adds PyArrow based parquet readers / writers to Python, fix category dtype handling, fix arrow ingest buffer size issues
- PR #867 CSV Reader: Add support for ignoring blank lines and comment lines
- PR #887 Add Series digitize method
- PR #895 Add Series groupby
- PR #898 Add DataFrame.groupby(level=0) support
- PR #920 Add feather, JSON, HDF5 readers / writers from PyArrow / Pandas
- PR #888 CSV Reader: Add prefix parameter for column names, used when parsing without a header
- PR #939 Add ORC reader from PyArrow
- PR #918 Add Series.groupby(level=0) support
- PR #906 Add binary and comparison ops to DataFrame
- PR #958 Support unary and binary ops on indexes
- PR #964 Add `rename` method to `DataFrame`, `Series`, and `Index`
- PR #985 Add `Series.to_frame` method
- PR #985 Add `drop=` keyword to reset_index method
- PR #994 Remove references to pygdf
- PR #990 Add external series groupby support
- PR #988 Add top-level merge function to cuDF
- PR #992 Add comparison binaryops to DateTime columns
- PR #996 Replace relative path imports with absolute paths in tests
- PR #995 CSV Reader: Add index_col parameter to specify the column name or index to be used as row labels
- PR #1004 Add `from_gpu_matrix` method to DataFrame
- PR #997 Add property index setter
- PR #1007 Replace relative path imports with absolute paths in cudf
- PR #1013 select columns with df.columns
- PR #1016 Rename Series.unique_count() to nunique() to match pandas API

## Improvements

- PR #730 Improve performance of `gdf_table` constructor
- PR #813 unified libcudf API functions by replacing gpu_ with gdf_
- PR #822 Add support for `__cuda_array_interface__` for ingest
- PR #756 Consolidate common helper functions from unordered map and multimap
- PR #753 Improve performance of groupby sum and average, especially for cases with few groups.
- PR #836 Add ingest support for arrow chunked arrays in Column, Series, DataFrame creation
- PR #763 Format doxygen comments for csv_read_arg struct
- PR #532 CSV Reader: Use type dispatcher instead of switch block
- PR #878 Add better indexing to Groupby
- PR #554 Add `empty` method and `is_monotonic` attribute to `Index`
- PR #909 CSV Reader: Avoid host->device->host copy for header row data
- PR #916 Improved unit testing and error checking for `gdf_column_concat`
- PR #941 Replace `numpy` call in `Series.hash_encode` with `numba`
- PR #943 Updated `count_nonzero_mask` to return `num_rows` when the mask is null
- PR #942 Added increment/decrement operators for wrapper types
- PR #966 Updated RMM submodule.
- PR #998 Add IO reader/writer modules to API docs, fix for missing cudf.Series docs
- PR #1017 concatenate along columns for Series and DataFrames
- PR #1002 Support indexing a dataframe with another boolean dataframe

## Bug Fixes

- PR #821 Fix flake8 issues revealed by flake8 update
- PR #808 Resolved renamed `d_columns_valids` variable name
- PR #820 SCV Reader: fix the issue where reader adds additional rows when file uses \r\n as a line terminator
- PR #780 CSV Reader: Fix scientific notation parsing and null values for empty quotes
- PR #815 CSV Reader: Fix data parsing when tabs are present in the input CSV file
- PR #850 Fix bug where left joins where the left df has 0 rows causes a crash
- PR #861 Fix memory leak by preserving the boolean mask index
- PR #875 Handle unnamed indexes in to/from arrow functions
- PR #877 Fix ingest of 1 row arrow tables in from arrow function
- PR #876 Added missing `<type_traits>` include
- PR #889 Deleted test_rmm.py which has now moved to RMM repo
- PR #866 Merge v0.5.1 numpy ABI hotfix into 0.6
- PR #917 value_counts return int type on empty columns
- PR #611 Renamed `gdf_reduce_optimal_output_size()` -> `gdf_reduction_get_intermediate_output_size()`
- PR #923 fix index for negative slicing for cudf dataframe and series
- PR #927 CSV Reader: Fix category GDF_CATEGORY hashes not being computed properly
- PR #921 CSV Reader: Fix parsing errors with delim_whitespace, quotations in the header row, unnamed columns
- PR #933 Fix handling objects of all nulls in series creation
- PR #940 CSV Reader: Fix an issue where the last data row is missing when using byte_range
- PR #945 CSV Reader: Fix incorrect datetime64 when milliseconds or space separator are used
- PR #959 Groupby: Problem with column name lookup
- PR #950 Converting dataframe/recarry with non-contiguous arrays
- PR #963 CSV Reader: Fix another issue with missing data rows when using byte_range
- PR #999 Fix 0 sized kernel launches and empty sort_index exception
- PR #993 Fix dtype in selecting 0 rows from objects
- PR #1009 Fix performance regression in `to_pandas` method on DataFrame
- PR #1008 Remove custom dask communication approach
<<<<<<< HEAD
- PR #1014 CSV Reader: Fix false positives in bool value detection
=======
- PR #1001 CSV Reader: Fix a memory access error when reading a large (>2GB) file with date columns
>>>>>>> 0c7411ce


# cuDF 0.5.1 (05 Feb 2019)

## Bug Fixes

- PR #842 Avoid using numpy via cimport to prevent ABI issues in Cython compilation


# cuDF 0.5.0 (28 Jan 2019)

## New Features

- PR #722 Add bzip2 decompression support to `read_csv()`
- PR #693 add ZLIB-based GZIP/ZIP support to `read_csv_strings()`
- PR #411 added null support to gdf_order_by (new API) and cudf_table::sort
- PR #525 Added GitHub Issue templates for bugs, documentation, new features, and questions
- PR #501 CSV Reader: Add support for user-specified decimal point and thousands separator to read_csv_strings()
- PR #455 CSV Reader: Add support for user-specified decimal point and thousands separator to read_csv()
- PR #439 add `DataFrame.drop` method similar to pandas
- PR #356 add `DataFrame.transpose` method and `DataFrame.T` property similar to pandas
- PR #505 CSV Reader: Add support for user-specified boolean values
- PR #350 Implemented Series replace function
- PR #490 Added print_env.sh script to gather relevant environment details when reporting cuDF issues
- PR #474 add ZLIB-based GZIP/ZIP support to `read_csv()`
- PR #547 Added melt similar to `pandas.melt()`
- PR #491 Add CI test script to check for updates to CHANGELOG.md in PRs
- PR #550 Add CI test script to check for style issues in PRs
- PR #558 Add CI scripts for cpu-based conda and gpu-based test builds
- PR #524 Add Boolean Indexing
- PR #564 Update python `sort_values` method to use updated libcudf `gdf_order_by` API
- PR #509 CSV Reader: Input CSV file can now be passed in as a text or a binary buffer
- PR #607 Add `__iter__` and iteritems to DataFrame class
- PR #576 Create BitMask class and unit test to make 32-bit bit masks
- PR #608 Added the `DataFrame.iloc[]` and `Series.iloc[]` features
- PR #600 Enable deep or shallow copy
- PR #635 Add Doxygen template
- PR #649 Add `cudf.from_pandas` function
- PR #633 CSV Reader: Add support for the nrows parameter to specify the number of rows to read from the input file
- PR #668 Added Python 3.7 support, upgraded packages: pandas>=0.23.4, pyarrow=0.11.1, numba>=0.40.0, cython>=0.29, GLIBCXX11 ABI compatibility; align with gcc7 conda update
- PR #679 Test Series indexing, support integer scalars and integer sequences
- PR #567 Adds setup for a wheel which is installable by pip
- PR #718 Expose `product` reduction method to Python and add `GDF_NOTIMPLEMENTED_ERROR` error value

## Improvements

- PR #426 Removed sort-based groupby and refactored existing groupby APIs. Also improves C++/CUDA compile time.
- PR #461 Add `CUDF_HOME` variable in README.md to replace relative pathing.
- PR #472 RMM: Created centralized rmm::device_vector alias and rmm::exec_policy
- PR #500 Improved the concurrent hash map class to support partitioned (multi-pass) hash table building.
- PR #454 Improve CSV reader docs and examples
- PR #465 Added templated C++ API for RMM to avoid explicit cast to `void**`
- PR #513 `.gitignore` tweaks
- PR #521 Add `assert_eq` function for testing
- PR #502 Simplify Dockerfile for local dev, eliminate old conda/pip envs
- PR #549 Adds `-rdynamic` compiler flag to nvcc for Debug builds
- PR #500 Improved the concurrent hash map class to support partitioned (multi-pass) hash table building
- PR #583 Updated `gdf_size_type` to `int`
- PR #617 Added .dockerignore file. Prevents adding stale cmake cache files to the docker container
- PR #658 Reduced `JOIN_TEST` time by isolating overflow test of hash table size computation
- PR #664 Added Debuging instructions to README
- PR #651 Remove noqa marks in `__init__.py` files
- PR #671 CSV Reader: uncompressed buffer input can be parsed without explicitly specifying compression as None
- PR #684 Make RMM a submodule
- PR #718 Ensure sum, product, min, max methods pandas compatibility on empty datasets
- PR #720 Refactored Index classes to make them more Pandas-like, added CategoricalIndex
- PR #749 Improve to_arrow and from_arrow Pandas compatibility
- PR #766 Remove TravisCI references, remove unused variables from CMake, fix ARROW_VERSION in Cmake
- PR #773 Add build-args back to Dockerfile and handle dependencies based on environment yml file
- PR #781 Move thirdparty submodules to root and symlink in /cpp
- PR #843 Fix broken cudf/python API examples, add new methods to the API index

## Bug Fixes

- PR #569 CSV Reader: Fix days being off-by-one when parsing some dates
- PR #531 CSV Reader: Fix incorrect parsing of quoted numbers
- PR #465 Added templated C++ API for RMM to avoid explicit cast to `void**`
- PR #473 Added missing <random> include
- PR #478 CSV Reader: Add api support for auto column detection, header, mangle_dupe_cols, usecols
- PR #495 Updated README to correct where cffi pytest should be executed
- PR #501 Fix the intermittent segfault caused by the `thousands` and `compression` parameters in the csv reader
- PR #502 Simplify Dockerfile for local dev, eliminate old conda/pip envs
- PR #512 fix bug for `on` parameter in `DataFrame.merge` to allow for None or single column name
- PR #511 Updated python/cudf/bindings/join.pyx to fix cudf merge printing out dtypes
- PR #513 `.gitignore` tweaks
- PR #521 Add `assert_eq` function for testing
- PR #537 Fix CMAKE_CUDA_STANDARD_REQURIED typo in CMakeLists.txt
- PR #447 Fix silent failure in initializing DataFrame from generator
- PR #545 Temporarily disable csv reader thousands test to prevent segfault (test re-enabled in PR #501)
- PR #559 Fix Assertion error while using `applymap` to change the output dtype
- PR #575 Update `print_env.sh` script to better handle missing commands
- PR #612 Prevent an exception from occuring with true division on integer series.
- PR #630 Fix deprecation warning for `pd.core.common.is_categorical_dtype`
- PR #622 Fix Series.append() behaviour when appending values with different numeric dtype
- PR #603 Fix error while creating an empty column using None.
- PR #673 Fix array of strings not being caught in from_pandas
- PR #644 Fix return type and column support of dataframe.quantile()
- PR #634 Fix create `DataFrame.from_pandas()` with numeric column names
- PR #654 Add resolution check for GDF_TIMESTAMP in Join
- PR #648 Enforce one-to-one copy required when using `numba>=0.42.0`
- PR #645 Fix cmake build type handling not setting debug options when CMAKE_BUILD_TYPE=="Debug"
- PR #669 Fix GIL deadlock when launching multiple python threads that make Cython calls
- PR #665 Reworked the hash map to add a way to report the destination partition for a key
- PR #670 CMAKE: Fix env include path taking precedence over libcudf source headers
- PR #674 Check for gdf supported column types
- PR #677 Fix 'gdf_csv_test_Dates' gtest failure due to missing nrows parameter
- PR #604 Fix the parsing errors while reading a csv file using `sep` instead of `delimiter`.
- PR #686 Fix converting nulls to NaT values when converting Series to Pandas/Numpy
- PR #689 CSV Reader: Fix behavior with skiprows+header to match pandas implementation
- PR #691 Fixes Join on empty input DFs
- PR #706 CSV Reader: Fix broken dtype inference when whitespace is in data
- PR #717 CSV reader: fix behavior when parsing a csv file with no data rows
- PR #724 CSV Reader: fix build issue due to parameter type mismatch in a std::max call
- PR #734 Prevents reading undefined memory in gpu_expand_mask_bits numba kernel
- PR #747 CSV Reader: fix an issue where CUDA allocations fail with some large input files
- PR #750 Fix race condition for handling NVStrings in CMake
- PR #719 Fix merge column ordering
- PR #770 Fix issue where RMM submodule pointed to wrong branch and pin other to correct branches
- PR #778 Fix hard coded ABI off setting
- PR #784 Update RMM submodule commit-ish and pip paths
- PR #794 Update `rmm::exec_policy` usage to fix segmentation faults when used as temprory allocator.
- PR #800 Point git submodules to branches of forks instead of exact commits


# cuDF 0.4.0 (05 Dec 2018)

## New Features

- PR #398 add pandas-compatible `DataFrame.shape()` and `Series.shape()`
- PR #394 New documentation feature "10 Minutes to cuDF"
- PR #361 CSV Reader: Add support for strings with delimiters

## Improvements

 - PR #436 Improvements for type_dispatcher and wrapper structs
 - PR #429 Add CHANGELOG.md (this file)
 - PR #266 use faster CUDA-accelerated DataFrame column/Series concatenation.
 - PR #379 new C++ `type_dispatcher` reduces code complexity in supporting many data types.
 - PR #349 Improve performance for creating columns from memoryview objects
 - PR #445 Update reductions to use type_dispatcher. Adds integer types support to sum_of_squares.
 - PR #448 Improve installation instructions in README.md
 - PR #456 Change default CMake build to Release, and added option for disabling compilation of tests

## Bug Fixes

 - PR #444 Fix csv_test CUDA too many resources requested fail.
 - PR #396 added missing output buffer in validity tests for groupbys.
 - PR #408 Dockerfile updates for source reorganization
 - PR #437 Add cffi to Dockerfile conda env, fixes "cannot import name 'librmm'"
 - PR #417 Fix `map_test` failure with CUDA 10
 - PR #414 Fix CMake installation include file paths
 - PR #418 Properly cast string dtypes to programmatic dtypes when instantiating columns
 - PR #427 Fix and tests for Concatenation illegal memory access with nulls


# cuDF 0.3.0 (23 Nov 2018)

## New Features

 - PR #336 CSV Reader string support

## Improvements

 - PR #354 source code refactored for better organization. CMake build system overhaul. Beginning of transition to Cython bindings.
 - PR #290 Add support for typecasting to/from datetime dtype
 - PR #323 Add handling pyarrow boolean arrays in input/out, add tests
 - PR #325 GDF_VALIDITY_UNSUPPORTED now returned for algorithms that don't support non-empty valid bitmasks
 - PR #381 Faster InputTooLarge Join test completes in ms rather than minutes.
 - PR #373 .gitignore improvements
 - PR #367 Doc cleanup & examples for DataFrame methods
 - PR #333 Add Rapids Memory Manager documentation
 - PR #321 Rapids Memory Manager adds file/line location logging and convenience macros
 - PR #334 Implement DataFrame `__copy__` and `__deepcopy__`
 - PR #271 Add NVTX ranges to pygdf
 - PR #311 Document system requirements for conda install

## Bug Fixes

 - PR #337 Retain index on `scale()` function
 - PR #344 Fix test failure due to PyArrow 0.11 Boolean handling
 - PR #364 Remove noexcept from managed_allocator;  CMakeLists fix for NVstrings
 - PR #357 Fix bug that made all series be considered booleans for indexing
 - PR #351 replace conda env configuration for developers
 - PRs #346 #360 Fix CSV reading of negative numbers
 - PR #342 Fix CMake to use conda-installed nvstrings
 - PR #341 Preserve categorical dtype after groupby aggregations
 - PR #315 ReadTheDocs build update to fix missing libcuda.so
 - PR #320 FIX out-of-bounds access error in reductions.cu
 - PR #319 Fix out-of-bounds memory access in libcudf count_valid_bits
 - PR #303 Fix printing empty dataframe


# cuDF 0.2.0 and cuDF 0.1.0

These were initial releases of cuDF based on previously separate pyGDF and libGDF libraries.
<|MERGE_RESOLUTION|>--- conflicted
+++ resolved
@@ -85,11 +85,8 @@
 - PR #993 Fix dtype in selecting 0 rows from objects
 - PR #1009 Fix performance regression in `to_pandas` method on DataFrame
 - PR #1008 Remove custom dask communication approach
-<<<<<<< HEAD
+- PR #1001 CSV Reader: Fix a memory access error when reading a large (>2GB) file with date columns
 - PR #1014 CSV Reader: Fix false positives in bool value detection
-=======
-- PR #1001 CSV Reader: Fix a memory access error when reading a large (>2GB) file with date columns
->>>>>>> 0c7411ce
 
 
 # cuDF 0.5.1 (05 Feb 2019)
