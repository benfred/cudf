--- conflicted
+++ resolved
@@ -61,10 +61,6 @@
 - PR #3149 Rename column_wrapper.cuh to column_wrapper.hpp
 - PR #3168 Fix mutable_column_device_view head const_cast
 - PR #3012 replacing instances of `to_gpu_array` with `mem`
-<<<<<<< HEAD
-
-=======
->>>>>>> a67d187a
 
 # cuDF 0.10.0 (16 Oct 2019)
 
