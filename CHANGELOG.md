--- conflicted
+++ resolved
@@ -5,6 +5,7 @@
 ## Improvements
 
 - PR #3748 Optimize hash_partition using shared memory
+- PR #3808 Optimize hash_partition using shared memory and cub block scan
 - PR #3909 Move java backend to libcudf++
 
 ## Bug Fixes
@@ -80,9 +81,6 @@
 - PR #3657 Define and implement compiled binops for string column comparisons
 - PR #3520 Change read_parquet defaults and add warnings
 - PR #3780 Java APIs for selecting a GPU
-<<<<<<< HEAD
-- PR #3808 Optimize hash_partition using shared memory and cub block scan
-=======
 - PR #3796 Improve on round-robin with the case when number partitions greater than number of rows.
 - PR #3805 Avoid CuPy 7.1.0 for now
 - PR #3758 detail::scatter variant with map iterator support
@@ -91,7 +89,6 @@
 - PR #2438 Build GBench Benchmarks in CI
 - PR #3713 Adding aggregation support to rolling_window
 - PR #3875 Add abstract sink for IO writers, used by ORC and Parquet writers for now
->>>>>>> 2b8d9190
 
 ## Bug Fixes
 
