--- conflicted
+++ resolved
@@ -30,11 +30,8 @@
 - PR #4014 ORC/Parquet: add count parameter to stripe/rowgroup-based reader API
 - PR #3880 Add aggregation infrastructure support for reduction
 - PR #4021 Change quantiles signature for clarity.
-<<<<<<< HEAD
 - PR #4062 Improve how java classifiers are produced
-=======
 - PR #4038 JNI and Java support for is_nan and is_not_nan
->>>>>>> 3ba406d4
 
 ## Bug Fixes
 
