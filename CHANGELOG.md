--- conflicted
+++ resolved
@@ -151,11 +151,8 @@
 - PR #3425 Strings column copy_if_else implementation
 - PR #3422 Move utilities to legacy
 - PR #3201 Define and implement new datetime_ops APIs
-<<<<<<< HEAD
+- PR #3462 Add `make_empty_column` and update `empty_like`.
 - PR #3214 Define and implement new unary operations APIs
-=======
-- PR #3462 Add `make_empty_column` and update `empty_like`.
->>>>>>> 1f001ae2
 
 ## Bug Fixes
 
