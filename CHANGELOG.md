--- conflicted
+++ resolved
@@ -95,7 +95,6 @@
 - PR #1108 Sorting for datetime columns
 - PR #1120 Return a `Series` (not a `Column`) from `Series.cat.set_categories()`
 
-
 ## Bug Fixes
 
 - PR #821 Fix flake8 issues revealed by flake8 update
@@ -136,13 +135,10 @@
 - PR #1090 Updating Doxygen Comments
 - PR #1080 Fix dtypes returned from loc / iloc because of lists
 - PR #1102 CSV Reader: Minor fixes and memory usage improvements
-<<<<<<< HEAD
 - PR #1137 Add prebuild script for CI
-
-=======
 - PR #1118 Enhanced the `DataFrame.from_records()` feature
 - PR #1129 Fix join performance with index parameter from using numpy array
->>>>>>> 54a642c1
+
 
 # cuDF 0.5.1 (05 Feb 2019)
 
