#=============================================================================
# Copyright (c) 2018-2019, NVIDIA CORPORATION.
#
# Licensed under the Apache License, Version 2.0 (the "License");
# you may not use this file except in compliance with the License.
# You may obtain a copy of the License at
#
#     http://www.apache.org/licenses/LICENSE-2.0
#
# Unless required by applicable law or agreed to in writing, software
# distributed under the License is distributed on an "AS IS" BASIS,
# WITHOUT WARRANTIES OR CONDITIONS OF ANY KIND, either express or implied.
# See the License for the specific language governing permissions and
# limitations under the License.
#=============================================================================
cmake_minimum_required(VERSION 3.12 FATAL_ERROR)

project(CUDA_DATAFRAME VERSION 0.11.0 LANGUAGES C CXX CUDA)

if(NOT CMAKE_CUDA_COMPILER)
  message(SEND_ERROR "CMake cannot locate a CUDA compiler")
endif(NOT CMAKE_CUDA_COMPILER)

###################################################################################################
# - build type ------------------------------------------------------------------------------------

# Set a default build type if none was specified
set(DEFAULT_BUILD_TYPE "Release")

if(NOT CMAKE_BUILD_TYPE AND NOT CMAKE_CONFIGURATION_TYPES)
  message(STATUS "Setting build type to '${DEFAULT_BUILD_TYPE}' since none specified.")
  set(CMAKE_BUILD_TYPE "${DEFAULT_BUILD_TYPE}" CACHE
      STRING "Choose the type of build." FORCE)
  # Set the possible values of build type for cmake-gui
  set_property(CACHE CMAKE_BUILD_TYPE PROPERTY STRINGS
    "Debug" "Release" "MinSizeRel" "RelWithDebInfo")
endif(NOT CMAKE_BUILD_TYPE AND NOT CMAKE_CONFIGURATION_TYPES)

###################################################################################################
# - compiler options ------------------------------------------------------------------------------

set(CMAKE_CXX_STANDARD 14)
set(CMAKE_C_COMPILER $ENV{CC})
set(CMAKE_CXX_COMPILER $ENV{CXX})
set(CMAKE_CXX_STANDARD_REQUIRED ON)

set(CMAKE_CUDA_STANDARD 14)
set(CMAKE_CUDA_STANDARD_REQUIRED ON)

if(CMAKE_COMPILER_IS_GNUCXX)
    set(CMAKE_CXX_FLAGS "${CMAKE_CXX_FLAGS} -Werror")

    option(CMAKE_CXX11_ABI "Enable the GLIBCXX11 ABI" ON)
    if(CMAKE_CXX11_ABI)
        message(STATUS "CUDF: Enabling the GLIBCXX11 ABI")
    else()
        message(STATUS "CUDF: Disabling the GLIBCXX11 ABI")
        set(CMAKE_C_FLAGS "${CMAKE_C_FLAGS} -D_GLIBCXX_USE_CXX11_ABI=0")
        set(CMAKE_CXX_FLAGS "${CMAKE_CXX_FLAGS} -D_GLIBCXX_USE_CXX11_ABI=0")
        set(CMAKE_CUDA_FLAGS "${CMAKE_CUDA_FLAGS} -Xcompiler -D_GLIBCXX_USE_CXX11_ABI=0")
    endif(CMAKE_CXX11_ABI)
endif(CMAKE_COMPILER_IS_GNUCXX)

if(CMAKE_CUDA_COMPILER_VERSION)
  # Compute the version. from  CMAKE_CUDA_COMPILER_VERSION
  string(REGEX REPLACE "([0-9]+)\\.([0-9]+).*" "\\1" CUDA_VERSION_MAJOR ${CMAKE_CUDA_COMPILER_VERSION})
  string(REGEX REPLACE "([0-9]+)\\.([0-9]+).*" "\\2" CUDA_VERSION_MINOR ${CMAKE_CUDA_COMPILER_VERSION})
  set(CUDA_VERSION "${CUDA_VERSION_MAJOR}.${CUDA_VERSION_MINOR}" CACHE STRING "Version of CUDA as computed from nvcc.")
  mark_as_advanced(CUDA_VERSION)
endif()

message(STATUS "CUDA_VERSION_MAJOR: ${CUDA_VERSION_MAJOR}")
message(STATUS "CUDA_VERSION_MINOR: ${CUDA_VERSION_MINOR}")
message(STATUS "CUDA_VERSION: ${CUDA_VERSION}")

# Always set this convenience variable
set(CUDA_VERSION_STRING "${CUDA_VERSION}")

# Auto-detect available GPU compute architectures
set(GPU_ARCHS "ALL" CACHE STRING
  "List of GPU architectures (semicolon-separated) to be compiled for. Pass 'ALL' if you want to compile for all supported GPU architectures. Empty string means to auto-detect the GPUs on the current system")

if("${GPU_ARCHS}" STREQUAL "")
  include(cmake/EvalGpuArchs.cmake)
  evaluate_gpu_archs(GPU_ARCHS)
endif()

if("${GPU_ARCHS}" STREQUAL "ALL")
  set(GPU_ARCHS "60")
  if((CUDA_VERSION_MAJOR EQUAL 9) OR (CUDA_VERSION_MAJOR GREATER 9))
    set(GPU_ARCHS "${GPU_ARCHS};70")
  endif()
  if((CUDA_VERSION_MAJOR EQUAL 10) OR (CUDA_VERSION_MAJOR GREATER 10))
    set(GPU_ARCHS "${GPU_ARCHS};75")
  endif()
endif()
message("GPU_ARCHS = ${GPU_ARCHS}")

foreach(arch ${GPU_ARCHS})
  set(CMAKE_CUDA_FLAGS "${CMAKE_CUDA_FLAGS} -gencode arch=compute_${arch},code=sm_${arch}")
endforeach()

list(GET GPU_ARCHS -1 ptx)
set(CMAKE_CUDA_FLAGS "${CMAKE_CUDA_FLAGS} -gencode arch=compute_${ptx},code=compute_${ptx}")

set(CMAKE_CUDA_FLAGS "${CMAKE_CUDA_FLAGS} --expt-extended-lambda --expt-relaxed-constexpr")

# set warnings as errors
# TODO: remove `no-maybe-unitialized` used to suppress warnings in rmm::exec_policy
set(CMAKE_CUDA_FLAGS "${CMAKE_CUDA_FLAGS} -Werror cross-execution-space-call -Xcompiler -Wall,-Werror")

# Option to enable line info in CUDA device compilation to allow introspection when profiling / memchecking
option(CMAKE_CUDA_LINEINFO "Enable the -lineinfo option for nvcc (useful for cuda-memcheck / profiler" OFF)
if(CMAKE_CUDA_LINEINFO)
    set(CMAKE_CUDA_FLAGS "${CMAKE_CUDA_FLAGS} -lineinfo")
endif(CMAKE_CUDA_LINEINFO)

# Debug options
if(CMAKE_BUILD_TYPE MATCHES Debug)
    message(STATUS "Building with debugging flags")
    set(CMAKE_CUDA_FLAGS "${CMAKE_CUDA_FLAGS} -G -Xcompiler -rdynamic")
endif(CMAKE_BUILD_TYPE MATCHES Debug)

# To apply RUNPATH to transitive dependencies (this is a temporary solution)
set(CMAKE_SHARED_LINKER_FLAGS "-Wl,--disable-new-dtags")
set(CMAKE_EXE_LINKER_FLAGS "-Wl,--disable-new-dtags")

# Build options
option(BUILD_SHARED_LIBS "Build shared libraries" ON)
option(BUILD_TESTS "Configure CMake to build tests" ON)
option(BUILD_BENCHMARKS "Configure CMake to build (google) benchmarks" OFF)

###################################################################################################
# - cmake modules ---------------------------------------------------------------------------------

set(CMAKE_MODULE_PATH "${CMAKE_CURRENT_SOURCE_DIR}/cmake/Modules/" ${CMAKE_MODULE_PATH})

include(FeatureSummary)
include(CheckIncludeFiles)
include(CheckLibraryExists)

###################################################################################################
# - conda environment -----------------------------------------------------------------------------

if("$ENV{CONDA_BUILD}" STREQUAL "1")
    set(CMAKE_SYSTEM_PREFIX_PATH "$ENV{BUILD_PREFIX};$ENV{PREFIX};${CMAKE_SYSTEM_PREFIX_PATH}")
    set(CONDA_INCLUDE_DIRS "$ENV{BUILD_PREFIX}/include" "$ENV{PREFIX}/include")
    set(CONDA_LINK_DIRS "$ENV{BUILD_PREFIX}/lib" "$ENV{PREFIX}/lib")
    message(STATUS "Conda build detected, CMAKE_SYSTEM_PREFIX_PATH set to: ${CMAKE_SYSTEM_PREFIX_PATH}")
elseif(DEFINED ENV{CONDA_PREFIX})
    set(CMAKE_SYSTEM_PREFIX_PATH "$ENV{CONDA_PREFIX};${CMAKE_SYSTEM_PREFIX_PATH}")
    set(CONDA_INCLUDE_DIRS "$ENV{CONDA_PREFIX}/include")
    set(CONDA_LINK_DIRS "$ENV{CONDA_PREFIX}/lib")
    message(STATUS "Conda environment detected, CMAKE_SYSTEM_PREFIX_PATH set to: ${CMAKE_SYSTEM_PREFIX_PATH}")
endif("$ENV{CONDA_BUILD}" STREQUAL "1")

###################################################################################################
# - find arrow ------------------------------------------------------------------------------------

message(STATUS "BUILDING ARROW")
include(ConfigureArrow)

if(ARROW_FOUND)
    message(STATUS "Apache Arrow found in ${ARROW_INCLUDE_DIR}")
else()
    message(FATAL_ERROR "Apache Arrow not found, please check your settings.")
endif(ARROW_FOUND)

###################################################################################################
# - find zlib -------------------------------------------------------------------------------------

find_package(ZLIB REQUIRED)

message(STATUS "ZLIB: ZLIB_LIBRARIES set to ${ZLIB_LIBRARIES}")
message(STATUS "ZLIB: ZLIB_INCLUDE_DIRS set to ${ZLIB_INCLUDE_DIRS}")

if(ZLIB_FOUND)
    message(STATUS "ZLib found in ${ZLIB_INCLUDE_DIRS}")
else()
    message(FATAL_ERROR "ZLib not found, please check your settings.")
endif(ZLIB_FOUND)

###################################################################################################
# - find boost ------------------------------------------------------------------------------------

# Don't look for a CMake configuration file
set(Boost_NO_BOOST_CMAKE ON)

find_package(
    Boost REQUIRED MODULE
    COMPONENTS filesystem
)

message(STATUS "BOOST: Boost_LIBRARIES set to ${Boost_LIBRARIES}")
message(STATUS "BOOST: Boost_INCLUDE_DIRS set to ${Boost_INCLUDE_DIRS}")

if(Boost_FOUND)
    message(STATUS "Boost found in ${Boost_INCLUDE_DIRS}")
else()
    message(FATAL_ERROR "Boost not found, please check your settings.")
endif(Boost_FOUND)

###################################################################################################
# - RMM -------------------------------------------------------------------------------------------

find_path(RMM_INCLUDE "rmm"
          HINTS "$ENV{RMM_ROOT}/include")

find_library(RMM_LIBRARY "rmm"
             HINTS "$ENV{RMM_ROOT}/lib" "$ENV{RMM_ROOT}/build")

message(STATUS "RMM: RMM_LIBRARY set to ${RMM_LIBRARY}")
message(STATUS "RMM: RMM_INCLUDE set to ${RMM_INCLUDE}")

add_library(rmm SHARED IMPORTED ${RMM_LIBRARY})
if(RMM_INCLUDE AND RMM_LIBRARY)
    set_target_properties(rmm PROPERTIES IMPORTED_LOCATION ${RMM_LIBRARY})
endif(RMM_INCLUDE AND RMM_LIBRARY)

###################################################################################################
# - DLPACK -------------------------------------------------------------------------------------------

find_path(
    DLPACK_INCLUDE "dlpack"
    HINTS "$ENV{DLPACK_ROOT}/include"
)

message(STATUS "DLPACK: DLPACK_INCLUDE set to ${DLPACK_INCLUDE}")

###################################################################################################
# - jitify ----------------------------------------------------------------------------------------

option(JITIFY_USE_CACHE "Use a file cache for JIT compiled kernels" ON)
if(JITIFY_USE_CACHE)
    message(STATUS "Using file cache for JIT compiled kernels")
    add_definitions("-DJITIFY_USE_CACHE -DCUDF_VERSION=${CMAKE_PROJECT_VERSION}")
endif(JITIFY_USE_CACHE)

###################################################################################################
# - add gtest -------------------------------------------------------------------------------------

if(BUILD_TESTS)
    include(CTest)
    include(ConfigureGoogleTest)

    if(GTEST_FOUND)
        message(STATUS "Google C++ Testing Framework (Google Test) found in ${GTEST_ROOT}")
        include_directories(${GTEST_INCLUDE_DIR})
        add_subdirectory(${CMAKE_SOURCE_DIR}/tests)
        add_subdirectory(${CMAKE_SOURCE_DIR}/custrings/tests)
    else()
        message(AUTHOR_WARNING "Google C++ Testing Framework (Google Test) not found: automated tests are disabled.")
    endif(GTEST_FOUND)
endif(BUILD_TESTS)

message(STATUS "CUDF_TEST_LIST set to: ${CUDF_TEST_LIST}")
message(STATUS "NVSTRINGS_TEST_LIST set to: ${NVSTRINGS_TEST_LIST}")

###################################################################################################
# - add google benchmark --------------------------------------------------------------------------

if(BUILD_BENCHMARKS)

  include(ConfigureGoogleBenchmark)

  if(GBENCH_FOUND)
    message(STATUS "Google C++ Benchmarking Framework (Google Benchmark) found in ${GBENCH_ROOT}")
    include_directories(${GBENCH_INCLUDE_DIR})
    add_subdirectory(${CMAKE_SOURCE_DIR}/benchmarks)
  else()
    message(AUTHOR_WARNING "Google C++ Benchmarking Framework (Google Benchmark) not found: automated tests are disabled.")
  endif(GBENCH_FOUND)

endif(BUILD_BENCHMARKS)

###################################################################################################
# - include paths ---------------------------------------------------------------------------------

if(CMAKE_CUDA_TOOLKIT_INCLUDE_DIRECTORIES)
	include_directories("${CMAKE_CUDA_TOOLKIT_INCLUDE_DIRECTORIES}")
endif(CMAKE_CUDA_TOOLKIT_INCLUDE_DIRECTORIES)

include_directories("${CMAKE_BINARY_DIR}/include"
                    "${CMAKE_SOURCE_DIR}/include"
                    "${CMAKE_SOURCE_DIR}/src"
                    "${CMAKE_SOURCE_DIR}/thirdparty/cub"
                    "${CMAKE_SOURCE_DIR}/thirdparty/jitify"
                    "${CMAKE_SOURCE_DIR}/thirdparty/libcudacxx/include"
                    "${ARROW_INCLUDE_DIR}"
                    "${FLATBUFFERS_INCLUDE_DIR}"
                    "${ZLIB_INCLUDE_DIRS}"
                    "${Boost_INCLUDE_DIRS}"
                    "${RMM_INCLUDE}"
                    "${DLPACK_INCLUDE}")

if(CONDA_INCLUDE_DIRS)
    include_directories("${CONDA_INCLUDE_DIRS}")
endif(CONDA_INCLUDE_DIRS)

###################################################################################################
# - library paths ---------------------------------------------------------------------------------

link_directories("${CMAKE_CUDA_IMPLICIT_LINK_DIRECTORIES}" # CMAKE_CUDA_IMPLICIT_LINK_DIRECTORIES is an undocumented/unsupported variable containing the link directories for nvcc
                 "${CMAKE_BINARY_DIR}/lib"
                 "${CMAKE_BINARY_DIR}"
                 "${FLATBUFFERS_LIBRARY_DIR}"
                 "${GTEST_LIBRARY_DIR}"
                 "${RMM_LIBRARY}")

if(CONDA_LINK_DIRS)
    link_directories("${CONDA_LINK_DIRS}")
endif(CONDA_LINK_DIRS)

###################################################################################################
# - library targets -------------------------------------------------------------------------------

add_library(libNVStrings
            custrings/strings/NVStrings.cu
            custrings/strings/NVStringsImpl.cu
            custrings/strings/array.cu
            custrings/strings/attrs.cu
            custrings/strings/case.cu
            custrings/strings/combine.cu
            custrings/strings/convert.cu
            custrings/strings/count.cu
            custrings/strings/datetime.cu
            custrings/strings/extract.cu
            custrings/strings/extract_record.cu
            custrings/strings/find.cu
            custrings/strings/findall.cu
            custrings/strings/findall_record.cu
            custrings/strings/modify.cu
            custrings/strings/pad.cu
            custrings/strings/replace.cu
            custrings/strings/replace_backref.cu
            custrings/strings/replace_multi.cu
            custrings/strings/split.cu
            custrings/strings/strip.cu
            custrings/strings/substr.cu
            custrings/strings/urlencode.cu
            custrings/util.cu
            custrings/regex/regexec.cpp
            custrings/regex/regcomp.cpp)

add_library(libNVCategory
            custrings/category/NVCategory.cu
            custrings/category/numeric_category.cu
            custrings/category/numeric_category_int.cu
            custrings/category/numeric_category_long.cu
            custrings/category/numeric_category_float.cu
            custrings/category/numeric_category_double.cu)

add_library(libNVText
            custrings/text/NVText.cu
            custrings/text/edit_distance.cu
            custrings/text/ngram.cu
            custrings/text/stemmer.cu
            custrings/text/tokens.cu
            custrings/util.cu)

add_library(cudf
            src/comms/ipc/ipc.cpp
            src/column/legacy/column.cpp
            src/column/legacy/context.cpp
            src/table/legacy/table.cpp
            src/strings/nvcategory_util.cpp
            src/join/legacy/joining.cu
            src/orderby/legacy/orderby.cu
            src/predicates/legacy/is_sorted.cu
            src/sort/is_sorted.cu
            src/sort/legacy/digitize.cu
            src/groupby/hash/legacy/groupby.cu
            src/groupby/sort/legacy/sort_helper.cu
            src/groupby/sort/legacy/groupby.cu
            src/groupby/legacy/groupby_without_aggregation.cu
            src/groupby/common/legacy/aggregation_requests.cpp
            src/rolling/legacy/rolling.cu
            src/rolling/legacy/jit/code/kernel.cpp
            src/rolling/legacy/jit/code/operation.cpp
            src/rolling/legacy/jit/util/type.cpp
            src/binaryop/legacy/binaryop.cpp
            src/binaryop/legacy/compiled/binary_ops.cu
            src/binaryop/legacy/jit/code/kernel.cpp
            src/binaryop/legacy/jit/code/operation.cpp
            src/binaryop/legacy/jit/code/traits.cpp
            src/binaryop/legacy/jit/util/operator.cpp
            src/binaryop/legacy/jit/util/type.cpp
            src/jit/legacy/type.cpp
            src/jit/parser.cpp
            src/jit/cache.cpp
            src/jit/launcher.cpp
            src/transform/legacy/transform.cpp
            src/transform/jit/code/kernel.cpp
            src/transform/legacy/nans_to_nulls.cu
            src/transform/transform.cpp
            src/bitmask/legacy/bitmask_ops.cu
            src/stream_compaction/legacy/apply_boolean_mask.cu
            src/stream_compaction/legacy/drop_nulls.cu
            src/stream_compaction/legacy/drop_duplicates.cu
            src/datetime/legacy/datetime_ops.cu
            src/datetime/datetime_util.cpp
            src/hash/legacy/hashing.cu
            src/quantiles/quantiles.cu
            src/quantiles/group_quantiles.cu
            src/reductions/legacy/reductions.cu
            src/reductions/legacy/min.cu
            src/reductions/legacy/max.cu
            src/reductions/legacy/any.cu
            src/reductions/legacy/all.cu
            src/reductions/legacy/sum.cu
            src/reductions/legacy/product.cu
            src/reductions/legacy/sum_of_squares.cu
            src/reductions/legacy/mean.cu
            src/reductions/legacy/var.cu
            src/reductions/legacy/std.cu
            src/reductions/legacy/group_std.cu
            src/reductions/legacy/scan.cu
            src/replace/legacy/replace.cu
	    src/replace/replace.cu
            src/reshape/stack.cu
            src/transpose/transpose.cu
            src/transpose/legacy/transpose.cu
            src/merge/legacy/merge.cu
            src/unary/null_ops.cu
            src/unary/legacy/math_ops.cu
            src/unary/legacy/cast_ops.cu
            src/unary/legacy/null_ops.cu
            src/io/legacy/cuio_common.cpp
            src/io/legacy/io_functions.cpp
            src/io/convert/csr/legacy/cudf_to_csr.cu
            src/io/convert/dlpack/legacy/cudf_dlpack.cpp
            src/io/avro/legacy/avro_reader_impl.cu
            src/io/avro/avro_gpu.cu
            src/io/avro/avro.cpp
            src/io/csv/legacy/csv_reader_impl.cu
            src/io/csv/legacy/csv_writer.cu
            src/io/csv/legacy/csv_gpu.cu
            src/io/json/legacy/json_reader_impl.cu
            src/io/orc/legacy/orc_reader_impl.cu
            src/io/orc/legacy/orc_writer_impl.cu
            src/io/orc/orc.cpp
            src/io/orc/timezone.cpp
            src/io/orc/stripe_data.cu
            src/io/orc/stripe_init.cu
            src/io/orc/stripe_enc.cu
            src/io/orc/dict_enc.cu
            src/io/parquet/page_data.cu
            src/io/parquet/page_hdr.cu
            src/io/parquet/legacy/parquet_reader_impl.cu
            src/io/parquet/parquet.cpp
            src/io/comp/cpu_unbz2.cpp
            src/io/comp/uncomp.cpp
            src/io/comp/brotli_dict.cpp
            src/io/comp/debrotli.cu
            src/io/comp/snap.cu
            src/io/comp/unsnap.cu
            src/io/comp/gpuinflate.cu
            src/io/utilities/datasource.cpp
            src/io/utilities/legacy/parsing_utils.cu
            src/utilities/legacy/cuda_utils.cu
            src/utilities/column_utils.cpp
	    src/copying/gather.cu
            src/utilities/legacy/error_utils.cpp
            src/utilities/nvtx/nvtx_utils.cpp
            src/utilities/nvtx/legacy/nvtx_utils.cpp
            src/copying/copy.cpp
            src/copying/slice.cpp
            src/copying/split.cpp
            src/copying/legacy/copy.cpp
            src/copying/legacy/gather.cu
            src/copying/legacy/scatter.cu
            src/copying/legacy/slice.cu
            src/copying/legacy/split.cu
            src/bitmask/legacy/legacy_bitmask.cpp
            src/copying/legacy/copy_range.cu
            src/filling/legacy/fill.cu
            src/filling/legacy/repeat.cu
            src/filling/legacy/tile.cu
            src/search/legacy/search.cu
            src/column/column.cu
            src/column/column_view.cpp
            src/column/column_device_view.cu
            src/column/column_factories.cpp
            src/table/table_view.cpp
            src/table/table_device_view.cu
            src/table/table.cpp
            src/bitmask/null_mask.cu
            src/sort/sort.cu
            src/column/legacy/interop.cpp
            src/strings/attributes.cu
            src/strings/case.cu
            src/strings/char_types/char_types.cu
            src/strings/combine.cu
            src/strings/convert/convert_integers.cu
            src/strings/convert/convert_booleans.cu
            src/strings/convert/convert_floats.cu
            src/strings/copying/copying.cu
            src/strings/filling/fill.cu
            src/strings/find.cu
<<<<<<< HEAD
            src/strings/sorting/sorting.cu
            src/strings/split/split.cu
=======
            src/strings/padding.cu
>>>>>>> 37223853
            src/strings/strings_column_factories.cu
            src/strings/strings_column_view.cu
            src/strings/strings_scalar_factories.cpp
            src/strings/substring.cu
            src/strings/utilities.cu
            src/scalar/scalar.cpp
            src/scalar/scalar_factories.cpp)

# Rename installation to proper names for later finding
set_target_properties(libNVStrings PROPERTIES OUTPUT_NAME "NVStrings")
set_target_properties(libNVCategory PROPERTIES OUTPUT_NAME "NVCategory")
set_target_properties(libNVText PROPERTIES OUTPUT_NAME "NVText")

# Override RPATH for cudf
set_target_properties(cudf PROPERTIES BUILD_RPATH "\$ORIGIN")

# Override RPATH for nvstrings
set_target_properties(libNVStrings PROPERTIES BUILD_RPATH "\$ORIGIN")
set_target_properties(libNVCategory PROPERTIES BUILD_RPATH "\$ORIGIN")
set_target_properties(libNVText PROPERTIES BUILD_RPATH "\$ORIGIN")

###################################################################################################
# - jitify ----------------------------------------------------------------------------------------

# Creates executable stringify and uses it to convert types.h to c-str for use in JIT code
add_executable(stringify "${CMAKE_SOURCE_DIR}/thirdparty/jitify/stringify.cpp")
execute_process(WORKING_DIRECTORY ${CMAKE_BINARY_DIR}
    COMMAND ${CMAKE_COMMAND} -E make_directory ${CMAKE_BINARY_DIR}/include)

add_custom_command(OUTPUT ${CMAKE_BINARY_DIR}/include/types.h.jit
                   WORKING_DIRECTORY ${CMAKE_CURRENT_SOURCE_DIR}/include
                   COMMAND ${CMAKE_BINARY_DIR}/stringify cudf/types.h > ${CMAKE_BINARY_DIR}/include/types.h.jit
                   COMMENT "Run stringify on header types.h to convert it to c-str for use in JIT compiled code"
                   DEPENDS stringify
                   MAIN_DEPENDENCY ${CMAKE_CURRENT_SOURCE_DIR}/include/cudf/types.h)

add_custom_command(OUTPUT ${CMAKE_BINARY_DIR}/include/types.hpp.jit
                   WORKING_DIRECTORY ${CMAKE_CURRENT_SOURCE_DIR}/include
                   COMMAND ${CMAKE_BINARY_DIR}/stringify cudf/types.hpp > ${CMAKE_BINARY_DIR}/include/types.hpp.jit
                   COMMENT "Run stringify on header types.hpp to convert it to c-str for use in JIT compiled code"
                   DEPENDS stringify
                   MAIN_DEPENDENCY ${CMAKE_CURRENT_SOURCE_DIR}/include/cudf/types.hpp)

add_custom_target(stringify_run DEPENDS
                  ${CMAKE_BINARY_DIR}/include/types.h.jit
                  ${CMAKE_BINARY_DIR}/include/types.hpp.jit)

add_dependencies(cudf stringify_run)

###################################################################################################
# - build options ---------------------------------------------------------------------------------

option(USE_NVTX "Build with NVTX support" ON)
if(USE_NVTX)
    message(STATUS "Using Nvidia Tools Extension")
    find_library(NVTX_LIBRARY nvToolsExt PATH ${CMAKE_CUDA_IMPLICIT_LINK_DIRECTORIES})
    target_link_libraries(cudf ${NVTX_LIBRARY})
    set(CMAKE_CXX_FLAGS "${CMAKE_CXX_FLAGS} -DUSE_NVTX")
endif(USE_NVTX)

option(HT_LEGACY_ALLOCATOR "Use the legacy allocator for hash tables" ON)
if(HT_LEGACY_ALLOCATOR)
    message(STATUS "Using legacy allocator for hash tables")
    set(CMAKE_CUDA_FLAGS "${CMAKE_CUDA_FLAGS} --define-macro HT_LEGACY_ALLOCATOR")
endif(HT_LEGACY_ALLOCATOR)

###################################################################################################
# - link libraries --------------------------------------------------------------------------------

# Get all the symbols from the Arrow CUDA Library for Cython
set(ARROW_CUDA_LIB_LINK -Wl,--whole-archive ${ARROW_CUDA_LIB} -Wl,--no-whole-archive)

# link targets for NVStrings
target_link_libraries(libNVStrings rmm cudart cuda)
target_link_libraries(libNVCategory libNVStrings rmm cudart cuda)
target_link_libraries(libNVText libNVStrings rmm cudart cuda)

# link targets for cuDF
target_link_libraries(cudf NVCategory NVStrings rmm ${ARROW_CUDA_LIB_LINK} ${ARROW_LIB} nvrtc cudart cuda ${ZLIB_LIBRARIES} ${Boost_LIBRARIES})

###################################################################################################
# - install targets -------------------------------------------------------------------------------

# install targets for NVStrings
install(TARGETS libNVStrings
        DESTINATION lib
        COMPONENT nvstrings)

install(TARGETS libNVCategory
        DESTINATION lib
        COMPONENT nvstrings)

install(TARGETS libNVText
        DESTINATION lib
        COMPONENT nvstrings)

install(DIRECTORY ${CMAKE_CURRENT_SOURCE_DIR}/include/nvstrings
        DESTINATION include
        COMPONENT nvstrings)

add_custom_target(nvstrings
                  DEPENDS libNVStrings libNVCategory libNVText)

# install targets for cuDF
install(TARGETS cudf
        DESTINATION lib
        COMPONENT cudf)
install(DIRECTORY ${CMAKE_CURRENT_SOURCE_DIR}/include/cudf
        DESTINATION include
        COMPONENT cudf)

add_custom_target(install_cudf
                  COMMAND "${CMAKE_COMMAND}" -DCOMPONENT=cudf -P "${CMAKE_BINARY_DIR}/cmake_install.cmake"
                  DEPENDS cudf)

if(BUILD_TESTS)
    add_dependencies(install_cudf cudftestutil)
endif(BUILD_TESTS)

add_custom_target(install_nvstrings
                  COMMAND "${CMAKE_COMMAND}" -DCOMPONENT=nvstrings -P "${CMAKE_BINARY_DIR}/cmake_install.cmake"
                  DEPENDS nvstrings)

add_custom_target(build_tests_cudf
                  DEPENDS ${CUDF_TEST_LIST})

add_custom_target(build_tests_nvstrings
                  DEPENDS ${NVSTRINGS_TEST_LIST})

add_custom_target(test_cudf
                  COMMAND ctest -E "NVSTRINGS"
                  DEPENDS build_tests_cudf)

add_custom_target(test_nvstrings
                  COMMAND ctest -R "NVSTRINGS"
                  DEPENDS build_tests_nvstrings)

###################################################################################################
# - make documentation ----------------------------------------------------------------------------

# doc targets for nvstrings
add_custom_command(OUTPUT NVSTRINGS_DOXYGEN
                   WORKING_DIRECTORY ${CMAKE_CURRENT_SOURCE_DIR}/custrings/doxygen
                   COMMAND doxygen Doxyfile
                   VERBATIM
)
add_custom_target(docs_nvstrings DEPENDS NVSTRINGS_DOXYGEN)

# doc targets for cuDF
add_custom_command(OUTPUT CUDF_DOXYGEN
                   WORKING_DIRECTORY ${CMAKE_CURRENT_SOURCE_DIR}/doxygen
                   COMMAND doxygen Doxyfile
                   VERBATIM)

add_custom_target(docs_cudf DEPENDS CUDF_DOXYGEN)<|MERGE_RESOLUTION|>--- conflicted
+++ resolved
@@ -497,12 +497,9 @@
             src/strings/copying/copying.cu
             src/strings/filling/fill.cu
             src/strings/find.cu
-<<<<<<< HEAD
             src/strings/sorting/sorting.cu
             src/strings/split/split.cu
-=======
             src/strings/padding.cu
->>>>>>> 37223853
             src/strings/strings_column_factories.cu
             src/strings/strings_column_view.cu
             src/strings/strings_scalar_factories.cpp
