--- conflicted
+++ resolved
@@ -185,7 +185,8 @@
   const char    **use_cols;                 ///< In: Columns of interest; only these columns will be parsed and returned.
   int           use_cols_len;               ///< In: Number of columns
 
-<<<<<<< HEAD
+  bool          strings_to_categorical;     ///< In: If TRUE, returns string data as GDF_CATEGORY, otherwise GDF_STRING
+
 } pq_read_arg;
 
 /**---------------------------------------------------------------------------*
@@ -217,9 +218,4 @@
   size_t        byte_range_offset;          ///< offset of the byte range to read.
   size_t        byte_range_size;            /**< size of the byte range to read. Set to zero to read all data after byte_range_offset.
                                             Reads the row that starts before or at the end of the range, even if it ends after the end of the range. */
-} json_read_arg;
-=======
-  bool          strings_to_categorical;     ///< In: If TRUE, returns string data as GDF_CATEGORY, otherwise GDF_STRING
-
-} pq_read_arg;
->>>>>>> 94db7d9a
+} json_read_arg;