--- conflicted
+++ resolved
@@ -41,16 +41,6 @@
   constexpr timestamp(typename Duration::rep r)
       : time_point<Duration>(Duration(r)){};
 
-<<<<<<< HEAD
-    template <class Duration>
-    struct timestamp : time_point<Duration> {
-        /// Initialize timestamp to 1/1/1970:00:00:00
-        constexpr timestamp() : time_point<Duration>(Duration()) {};
-        constexpr timestamp(Duration d) : time_point<Duration>(d) {};
-        constexpr timestamp(typename Duration::rep t) : time_point<Duration>(Duration(t)) {};
-    };
-} // detail
-=======
   /**
    * @brief Constructs a new timestamp by copying the contents of another
    * `time_point` and converting its duration value if necessary.
@@ -63,7 +53,6 @@
             other.time_since_epoch())){};
 };
 }  // namespace detail
->>>>>>> 37223853
 
 /**---------------------------------------------------------------------------*
  * @brief Type alias representing an int32_t duration of days since the unix
