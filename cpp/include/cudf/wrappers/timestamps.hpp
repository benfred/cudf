/*
 * Copyright (c) 2019, NVIDIA CORPORATION.
 *
 * Licensed under the Apache License, Version 2.0 (the "License");
 * you may not use this file except in compliance with the License.
 * You may obtain a copy of the License at
 *
 *     http://www.apache.org/licenses/LICENSE-2.0
 *
 * Unless required by applicable law or agreed to in writing, software
 * distributed under the License is distributed on an "AS IS" BASIS,
 * WITHOUT WARRANTIES OR CONDITIONS OF ANY KIND, either express or implied.
 * See the License for the specific language governing permissions and
 * limitations under the License.
 */

#pragma once

<<<<<<< HEAD
#include <cudf/utilities/chrono.hpp>
=======
#include <limits>
#include <simt/../details/iterator>
#include <simt/chrono>
>>>>>>> 51af53da

/**---------------------------------------------------------------------------*
 * @file timestamps.hpp
 * @brief Concrete type definitions for int32_t and int64_t timestamps in
 * varying resolutions as durations since the UNIX epoch.
 *---------------------------------------------------------------------------**/
namespace cudf {

namespace detail {

<<<<<<< HEAD
    // TODO: Use chrono::utc_clock when available in libcu++?
    template <class Duration>
    using time_point = simt::std::chrono::time_point<simt::std::chrono::system_clock, Duration>;
=======
// TODO: Use chrono::utc_clock when available in libcu++?
template <class Duration>
using time_point =
    simt::std::chrono::time_point<simt::std::chrono::steady_clock, Duration>;

template <class Duration>
struct timestamp : time_point<Duration> {
  constexpr timestamp() : time_point<Duration>(Duration()){};
  constexpr timestamp(Duration d) : time_point<Duration>(d){};
  constexpr timestamp(typename Duration::rep r)
      : time_point<Duration>(Duration(r)){};
>>>>>>> 51af53da

  /**
   * @brief Constructs a new timestamp by copying the contents of another
   * `time_point` and converting its duration value if necessary.
   *
   * @param other The `timestamp` to copy
   */
  template <class FromDuration>
  inline constexpr explicit timestamp(time_point<FromDuration> const& other)
      : time_point<Duration>(simt::std::chrono::duration_cast<Duration>(
            other.time_since_epoch())){};
};
}  // namespace detail

/**---------------------------------------------------------------------------*
 * @brief Type alias representing an int32_t duration of days since the unix
 * epoch.
 *---------------------------------------------------------------------------**/
using timestamp_D = detail::timestamp<
    simt::std::chrono::duration<int32_t, simt::std::ratio<86400>>>;
/**---------------------------------------------------------------------------*
 * @brief Type alias representing an int64_t duration of seconds since the
 * unix epoch.
 *---------------------------------------------------------------------------**/
using timestamp_s = detail::timestamp<
    simt::std::chrono::duration<int64_t, simt::std::ratio<1>>>;
/**---------------------------------------------------------------------------*
 * @brief Type alias representing an int64_t duration of milliseconds since
 * the unix epoch.
 *---------------------------------------------------------------------------**/
using timestamp_ms =
    detail::timestamp<simt::std::chrono::duration<int64_t, simt::std::milli>>;
/**---------------------------------------------------------------------------*
 * @brief Type alias representing an int64_t duration of microseconds since
 * the unix epoch.
 *---------------------------------------------------------------------------**/
using timestamp_us =
    detail::timestamp<simt::std::chrono::duration<int64_t, simt::std::micro>>;
/**---------------------------------------------------------------------------*
 * @brief Type alias representing an int64_t duration of nanoseconds since
 * the unix epoch.
 *---------------------------------------------------------------------------**/
using timestamp_ns =
    detail::timestamp<simt::std::chrono::duration<int64_t, simt::std::nano>>;

static_assert(sizeof(timestamp_D) == sizeof(typename timestamp_D::rep), "");
static_assert(sizeof(timestamp_s) == sizeof(typename timestamp_s::rep), "");
static_assert(sizeof(timestamp_ms) == sizeof(typename timestamp_ms::rep), "");
static_assert(sizeof(timestamp_us) == sizeof(typename timestamp_us::rep), "");
static_assert(sizeof(timestamp_ns) == sizeof(typename timestamp_ns::rep), "");

}  // namespace cudf

namespace std {
/**---------------------------------------------------------------------------*
 * @brief Specialization of std::numeric_limits for cudf::detail::timestamp
 *
 * Pass through to return the limits of the underlying numeric representation.
 *--------------------------------------------------------------------------**/
#define TIMESTAMP_LIMITS(TypeName)                                  \
  template <>                                                       \
  struct numeric_limits<TypeName> {                                 \
    static constexpr TypeName max() noexcept {                      \
      return std::numeric_limits<typename TypeName::rep>::max();    \
    }                                                               \
    static constexpr TypeName lowest() noexcept {                   \
      return std::numeric_limits<typename TypeName::rep>::lowest(); \
    }                                                               \
    static constexpr TypeName min() noexcept {                      \
      return std::numeric_limits<typename TypeName::rep>::min();    \
    }                                                               \
  }

TIMESTAMP_LIMITS(cudf::timestamp_D);
TIMESTAMP_LIMITS(cudf::timestamp_s);
TIMESTAMP_LIMITS(cudf::timestamp_ms);
TIMESTAMP_LIMITS(cudf::timestamp_us);
TIMESTAMP_LIMITS(cudf::timestamp_ns);

#undef TIMESTAMP_LIMITS

}  // namespace std<|MERGE_RESOLUTION|>--- conflicted
+++ resolved
@@ -16,13 +16,8 @@
 
 #pragma once
 
-<<<<<<< HEAD
+#include <limits>
 #include <cudf/utilities/chrono.hpp>
-=======
-#include <limits>
-#include <simt/../details/iterator>
-#include <simt/chrono>
->>>>>>> 51af53da
 
 /**---------------------------------------------------------------------------*
  * @file timestamps.hpp
@@ -33,15 +28,10 @@
 
 namespace detail {
 
-<<<<<<< HEAD
-    // TODO: Use chrono::utc_clock when available in libcu++?
-    template <class Duration>
-    using time_point = simt::std::chrono::time_point<simt::std::chrono::system_clock, Duration>;
-=======
 // TODO: Use chrono::utc_clock when available in libcu++?
 template <class Duration>
 using time_point =
-    simt::std::chrono::time_point<simt::std::chrono::steady_clock, Duration>;
+    simt::std::chrono::time_point<simt::std::chrono::system_clock, Duration>;
 
 template <class Duration>
 struct timestamp : time_point<Duration> {
@@ -49,7 +39,6 @@
   constexpr timestamp(Duration d) : time_point<Duration>(d){};
   constexpr timestamp(typename Duration::rep r)
       : time_point<Duration>(Duration(r)){};
->>>>>>> 51af53da
 
   /**
    * @brief Constructs a new timestamp by copying the contents of another
