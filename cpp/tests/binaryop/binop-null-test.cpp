--- conflicted
+++ resolved
@@ -64,15 +64,8 @@
   lhs.set_valid(false);
   auto rhs = make_random_wrapped_column<TypeRhs>(100, mask_state::ALL_VALID);
 
-<<<<<<< HEAD
-  auto out = cudf::binary_operation(lhs,
-                                                  rhs,
-                                                  cudf::binary_operator::ADD,
-                                                  data_type(type_to_id<TypeOut>()));
-=======
-  auto out = cudf::experimental::binary_operation(
-    lhs, rhs, cudf::experimental::binary_operator::ADD, data_type(type_to_id<TypeOut>()));
->>>>>>> 62dbd028
+  auto out =
+    cudf::binary_operation(lhs, rhs, cudf::binary_operator::ADD, data_type(type_to_id<TypeOut>()));
 
   ASSERT_BINOP<TypeOut, TypeLhs, TypeRhs>(*out, lhs, rhs, ADD());
 }
@@ -88,15 +81,8 @@
   auto lhs = make_random_wrapped_scalar<TypeLhs>();
   auto rhs = make_random_wrapped_column<TypeRhs>(100, mask_state::UNALLOCATED);
 
-<<<<<<< HEAD
-  auto out = cudf::binary_operation(lhs,
-                                                  rhs,
-                                                  cudf::binary_operator::ADD,
-                                                  data_type(type_to_id<TypeOut>()));
-=======
-  auto out = cudf::experimental::binary_operation(
-    lhs, rhs, cudf::experimental::binary_operator::ADD, data_type(type_to_id<TypeOut>()));
->>>>>>> 62dbd028
+  auto out =
+    cudf::binary_operation(lhs, rhs, cudf::binary_operator::ADD, data_type(type_to_id<TypeOut>()));
 
   ASSERT_BINOP<TypeOut, TypeLhs, TypeRhs>(*out, lhs, rhs, ADD());
 }
@@ -113,15 +99,8 @@
   lhs.set_valid(false);
   auto rhs = make_random_wrapped_column<TypeRhs>(100, mask_state::UNALLOCATED);
 
-<<<<<<< HEAD
-  auto out = cudf::binary_operation(lhs,
-                                                  rhs,
-                                                  cudf::binary_operator::ADD,
-                                                  data_type(type_to_id<TypeOut>()));
-=======
-  auto out = cudf::experimental::binary_operation(
-    lhs, rhs, cudf::experimental::binary_operator::ADD, data_type(type_to_id<TypeOut>()));
->>>>>>> 62dbd028
+  auto out =
+    cudf::binary_operation(lhs, rhs, cudf::binary_operator::ADD, data_type(type_to_id<TypeOut>()));
 
   ASSERT_BINOP<TypeOut, TypeLhs, TypeRhs>(*out, lhs, rhs, ADD());
 }
@@ -137,15 +116,8 @@
   auto lhs = make_random_wrapped_scalar<TypeLhs>();
   auto rhs = make_random_wrapped_column<TypeRhs>(100, mask_state::ALL_NULL);
 
-<<<<<<< HEAD
-  auto out = cudf::binary_operation(lhs,
-                                                  rhs,
-                                                  cudf::binary_operator::ADD,
-                                                  data_type(type_to_id<TypeOut>()));
-=======
-  auto out = cudf::experimental::binary_operation(
-    lhs, rhs, cudf::experimental::binary_operator::ADD, data_type(type_to_id<TypeOut>()));
->>>>>>> 62dbd028
+  auto out =
+    cudf::binary_operation(lhs, rhs, cudf::binary_operator::ADD, data_type(type_to_id<TypeOut>()));
 
   ASSERT_BINOP<TypeOut, TypeLhs, TypeRhs>(*out, lhs, rhs, ADD());
 }
@@ -161,15 +133,8 @@
   auto lhs = make_random_wrapped_column<TypeLhs>(100, mask_state::ALL_NULL);
   auto rhs = make_random_wrapped_column<TypeRhs>(100, mask_state::ALL_VALID);
 
-<<<<<<< HEAD
-  auto out = cudf::binary_operation(lhs,
-                                                  rhs,
-                                                  cudf::binary_operator::ADD,
-                                                  data_type(type_to_id<TypeOut>()));
-=======
-  auto out = cudf::experimental::binary_operation(
-    lhs, rhs, cudf::experimental::binary_operator::ADD, data_type(type_to_id<TypeOut>()));
->>>>>>> 62dbd028
+  auto out =
+    cudf::binary_operation(lhs, rhs, cudf::binary_operator::ADD, data_type(type_to_id<TypeOut>()));
 
   ASSERT_BINOP<TypeOut, TypeLhs, TypeRhs>(*out, lhs, rhs, ADD());
 }
@@ -185,15 +150,8 @@
   auto lhs = make_random_wrapped_column<TypeLhs>(100, mask_state::ALL_NULL);
   auto rhs = make_random_wrapped_column<TypeRhs>(100, mask_state::UNALLOCATED);
 
-<<<<<<< HEAD
-  auto out = cudf::binary_operation(lhs,
-                                                  rhs,
-                                                  cudf::binary_operator::ADD,
-                                                  data_type(type_to_id<TypeOut>()));
-=======
-  auto out = cudf::experimental::binary_operation(
-    lhs, rhs, cudf::experimental::binary_operator::ADD, data_type(type_to_id<TypeOut>()));
->>>>>>> 62dbd028
+  auto out =
+    cudf::binary_operation(lhs, rhs, cudf::binary_operator::ADD, data_type(type_to_id<TypeOut>()));
 
   ASSERT_BINOP<TypeOut, TypeLhs, TypeRhs>(*out, lhs, rhs, ADD());
 }
@@ -209,15 +167,8 @@
   auto lhs = make_random_wrapped_column<TypeLhs>(100, mask_state::ALL_VALID);
   auto rhs = make_random_wrapped_column<TypeRhs>(100, mask_state::UNALLOCATED);
 
-<<<<<<< HEAD
-  auto out = cudf::binary_operation(lhs,
-                                                  rhs,
-                                                  cudf::binary_operator::ADD,
-                                                  data_type(type_to_id<TypeOut>()));
-=======
-  auto out = cudf::experimental::binary_operation(
-    lhs, rhs, cudf::experimental::binary_operator::ADD, data_type(type_to_id<TypeOut>()));
->>>>>>> 62dbd028
+  auto out =
+    cudf::binary_operation(lhs, rhs, cudf::binary_operator::ADD, data_type(type_to_id<TypeOut>()));
 
   ASSERT_BINOP<TypeOut, TypeLhs, TypeRhs>(*out, lhs, rhs, ADD());
 }
@@ -233,15 +184,8 @@
   auto lhs = make_random_wrapped_column<TypeLhs>(100, mask_state::UNALLOCATED);
   auto rhs = make_random_wrapped_column<TypeRhs>(100, mask_state::UNALLOCATED);
 
-<<<<<<< HEAD
-  auto out = cudf::binary_operation(lhs,
-                                                  rhs,
-                                                  cudf::binary_operator::ADD,
-                                                  data_type(type_to_id<TypeOut>()));
-=======
-  auto out = cudf::experimental::binary_operation(
-    lhs, rhs, cudf::experimental::binary_operator::ADD, data_type(type_to_id<TypeOut>()));
->>>>>>> 62dbd028
+  auto out =
+    cudf::binary_operation(lhs, rhs, cudf::binary_operator::ADD, data_type(type_to_id<TypeOut>()));
 
   ASSERT_BINOP<TypeOut, TypeLhs, TypeRhs>(*out, lhs, rhs, ADD());
 }
