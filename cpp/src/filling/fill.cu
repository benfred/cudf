/*
 * Copyright (c) 2019-2020, NVIDIA CORPORATION.
 *
 * Licensed under the Apache License, Version 2.0 (the "License");
 * you may not use this file except in compliance with the License.
 * You may obtain a copy of the License at
 *
 *     http://www.apache.org/licenses/LICENSE-2.0
 *
 * Unless required by applicable law or agreed to in writing, software
 * distributed under the License is distributed on an "AS IS" BASIS,
 * WITHOUT WARRANTIES OR CONDITIONS OF ANY KIND, either express or implied.
 * See the License for the specific language governing permissions and
 * limitations under the License.
 */

#include <cudf/column/column.hpp>
#include <cudf/column/column_factories.hpp>
#include <cudf/detail/copy_range.cuh>
#include <cudf/detail/fill.hpp>
#include <cudf/detail/nvtx/ranges.hpp>
#include <cudf/dictionary/detail/encode.hpp>
#include <cudf/dictionary/detail/search.hpp>
#include <cudf/dictionary/detail/update_keys.hpp>
#include <cudf/dictionary/dictionary_column_view.hpp>
#include <cudf/dictionary/dictionary_factories.hpp>
#include <cudf/filling.hpp>
#include <cudf/scalar/scalar.hpp>
#include <cudf/strings/detail/fill.hpp>
#include <cudf/types.hpp>
#include <cudf/utilities/error.hpp>
#include <cudf/utilities/traits.hpp>

#include <cuda_runtime.h>

#include <memory>

namespace {
template <typename T>
void in_place_fill(cudf::mutable_column_view& destination,
                   cudf::size_type begin,
                   cudf::size_type end,
                   cudf::scalar const& value,
                   cudaStream_t stream = 0)
{
  using ScalarType = cudf::experimental::scalar_type_t<T>;
  auto p_scalar    = static_cast<ScalarType const*>(&value);
  T fill_value     = p_scalar->value(stream);
  bool is_valid    = p_scalar->is_valid();
  cudf::experimental::detail::copy_range(thrust::make_constant_iterator(fill_value),
                                         thrust::make_constant_iterator(is_valid),
                                         destination,
                                         begin,
                                         end,
                                         stream);
}

struct in_place_fill_range_dispatch {
  cudf::scalar const& value;
  cudf::mutable_column_view& destination;

  template <typename T>
  std::enable_if_t<cudf::is_fixed_width<T>(), void> operator()(cudf::size_type begin,
                                                               cudf::size_type end,
                                                               cudaStream_t stream = 0)
  {
    in_place_fill<T>(destination, begin, end, value, stream);
  }

  template <typename T>
  std::enable_if_t<not cudf::is_fixed_width<T>(), void> operator()(cudf::size_type begin,
                                                                   cudf::size_type end,
                                                                   cudaStream_t stream = 0)
  {
    CUDF_FAIL("in-place fill does not work for variable width types.");
  }
};

struct out_of_place_fill_range_dispatch {
  cudf::scalar const& value;
  cudf::column_view const& input;

  template <typename T>
  std::unique_ptr<cudf::column> operator()(
    cudf::size_type begin,
    cudf::size_type end,
    rmm::mr::device_memory_resource* mr = rmm::mr::get_default_resource(),
    cudaStream_t stream                 = 0)
  {
    CUDF_EXPECTS(input.type() == value.type(), "Data type mismatch.");
    auto p_ret = std::make_unique<cudf::column>(input, stream, mr);

    if (end != begin) {  // otherwise no fill
      if (!p_ret->nullable() && !value.is_valid()) {
        p_ret->set_null_mask(
          cudf::create_null_mask(p_ret->size(), cudf::mask_state::ALL_VALID, stream, mr), 0);
      }

      auto ret_view = p_ret->mutable_view();
      in_place_fill<T>(ret_view, begin, end, value, stream);
    }

    return p_ret;
  }
};

template <>
std::unique_ptr<cudf::column> out_of_place_fill_range_dispatch::operator()<cudf::list_view>(
  cudf::size_type begin,
  cudf::size_type end,
  rmm::mr::device_memory_resource* mr,
  cudaStream_t stream)
{
  CUDF_FAIL("list_view not supported yet");
}

template <>
std::unique_ptr<cudf::column> out_of_place_fill_range_dispatch::operator()<cudf::string_view>(
  cudf::size_type begin,
  cudf::size_type end,
  rmm::mr::device_memory_resource* mr,
  cudaStream_t stream)
{
  CUDF_EXPECTS(input.type() == value.type(), "Data type mismatch.");
  using ScalarType = cudf::experimental::scalar_type_t<cudf::string_view>;
  auto p_scalar    = static_cast<ScalarType const*>(&value);
  return cudf::strings::detail::fill(
    cudf::strings_column_view(input), begin, end, *p_scalar, mr, stream);
}

template <>
std::unique_ptr<cudf::column> out_of_place_fill_range_dispatch::operator()<cudf::dictionary32>(
  cudf::size_type begin,
  cudf::size_type end,
  rmm::mr::device_memory_resource* mr,
  cudaStream_t stream)
{
  if (input.size() == 0) return std::make_unique<cudf::column>(input, stream, mr);
  cudf::dictionary_column_view const target(input);
  CUDF_EXPECTS(target.keys().type() == value.type(), "Data type mismatch.");

  // if the scalar is invalid, then just copy the column and fill the null mask
  if (!value.is_valid()) {
    auto result = std::make_unique<cudf::column>(input, stream, mr);
    auto mview  = result->mutable_view();
    cudf::set_null_mask(mview.null_mask(), begin, end, false, stream);
    mview.set_null_count(input.null_count() + (end - begin));
    return result;
  }

  // add the scalar to get the output dictionary key-set
<<<<<<< HEAD
  auto scalar_column =
    cudf::make_column_from_scalar(value, 1, rmm::mr::get_default_resource(), stream);
=======
  auto scalar_column = cudf::make_column_from_scalar(value, 1, mr, stream);
>>>>>>> 80cff200
  auto target_matched =
    cudf::dictionary::detail::add_keys(target, scalar_column->view(), mr, stream);
  cudf::column_view const target_indices =
    cudf::dictionary_column_view(target_matched->view()).get_indices_annotated();

  // get the index of the key just added
<<<<<<< HEAD
  auto index_of_value = cudf::dictionary::detail::get_index(
    target_matched->view(), value, rmm::mr::get_default_resource(), stream);
=======
  auto index_of_value =
    cudf::dictionary::detail::get_index(target_matched->view(), value, mr, stream);
>>>>>>> 80cff200
  // now call fill using just the indices column and the new index
  out_of_place_fill_range_dispatch filler{*index_of_value, target_indices};
  auto new_indices       = filler.template operator()<int32_t>(begin, end, mr, stream);
  auto const output_size = new_indices->size();        // record these
  auto const null_count  = new_indices->null_count();  // before the release()
  auto contents          = new_indices->release();
  // create the new indices column from the result
  auto indices_column = std::make_unique<cudf::column>(cudf::data_type{cudf::INT32},
<<<<<<< HEAD
                                                        static_cast<cudf::size_type>(output_size),
                                                        std::move(*(contents.data.release())),
                                                        rmm::device_buffer{0, stream, mr},
                                                        0);
=======
                                                       static_cast<cudf::size_type>(output_size),
                                                       std::move(*(contents.data.release())),
                                                       rmm::device_buffer{},
                                                       0);
>>>>>>> 80cff200

  // take the keys from matched column
  std::unique_ptr<cudf::column> keys_column(std::move(target_matched->release().children.back()));

  // create column with keys_column and indices_column
  return cudf::make_dictionary_column(std::move(keys_column),
                                      std::move(indices_column),
                                      std::move(*(contents.null_mask.release())),
                                      null_count);
}

}  // namespace

namespace cudf {
namespace experimental {
namespace detail {
void fill_in_place(mutable_column_view& destination,
                   size_type begin,
                   size_type end,
                   scalar const& value,
                   cudaStream_t stream)
{
  CUDF_EXPECTS(cudf::is_fixed_width(destination.type()) == true,
               "In-place fill does not support variable-sized types.");
  CUDF_EXPECTS((begin >= 0) && (end <= destination.size()) && (begin <= end),
               "Range is out of bounds.");
  CUDF_EXPECTS((destination.nullable() == true) || (value.is_valid() == true),
               "destination should be nullable or value should be non-null.");
  CUDF_EXPECTS(destination.type() == value.type(), "Data type mismatch.");

  if (end != begin) {  // otherwise no-op
    cudf::experimental::type_dispatcher(
      destination.type(), in_place_fill_range_dispatch{value, destination}, begin, end, stream);
  }

  return;
}

std::unique_ptr<column> fill(column_view const& input,
                             size_type begin,
                             size_type end,
                             scalar const& value,
                             rmm::mr::device_memory_resource* mr,
                             cudaStream_t stream)
{
  CUDF_EXPECTS((begin >= 0) && (end <= input.size()) && (begin <= end), "Range is out of bounds.");

  return cudf::experimental::type_dispatcher(
    input.type(), out_of_place_fill_range_dispatch{value, input}, begin, end, mr, stream);
}

}  // namespace detail

void fill_in_place(mutable_column_view& destination,
                   size_type begin,
                   size_type end,
                   scalar const& value)
{
  CUDF_FUNC_RANGE();
  return detail::fill_in_place(destination, begin, end, value, 0);
}

std::unique_ptr<column> fill(column_view const& input,
                             size_type begin,
                             size_type end,
                             scalar const& value,
                             rmm::mr::device_memory_resource* mr)
{
  CUDF_FUNC_RANGE();
  return detail::fill(input, begin, end, value, mr, 0);
}

}  // namespace experimental
}  // namespace cudf<|MERGE_RESOLUTION|>--- conflicted
+++ resolved
@@ -149,25 +149,16 @@
   }
 
   // add the scalar to get the output dictionary key-set
-<<<<<<< HEAD
   auto scalar_column =
     cudf::make_column_from_scalar(value, 1, rmm::mr::get_default_resource(), stream);
-=======
-  auto scalar_column = cudf::make_column_from_scalar(value, 1, mr, stream);
->>>>>>> 80cff200
   auto target_matched =
     cudf::dictionary::detail::add_keys(target, scalar_column->view(), mr, stream);
   cudf::column_view const target_indices =
     cudf::dictionary_column_view(target_matched->view()).get_indices_annotated();
 
   // get the index of the key just added
-<<<<<<< HEAD
   auto index_of_value = cudf::dictionary::detail::get_index(
     target_matched->view(), value, rmm::mr::get_default_resource(), stream);
-=======
-  auto index_of_value =
-    cudf::dictionary::detail::get_index(target_matched->view(), value, mr, stream);
->>>>>>> 80cff200
   // now call fill using just the indices column and the new index
   out_of_place_fill_range_dispatch filler{*index_of_value, target_indices};
   auto new_indices       = filler.template operator()<int32_t>(begin, end, mr, stream);
@@ -176,17 +167,10 @@
   auto contents          = new_indices->release();
   // create the new indices column from the result
   auto indices_column = std::make_unique<cudf::column>(cudf::data_type{cudf::INT32},
-<<<<<<< HEAD
-                                                        static_cast<cudf::size_type>(output_size),
-                                                        std::move(*(contents.data.release())),
-                                                        rmm::device_buffer{0, stream, mr},
-                                                        0);
-=======
                                                        static_cast<cudf::size_type>(output_size),
                                                        std::move(*(contents.data.release())),
-                                                       rmm::device_buffer{},
+                                                       rmm::device_buffer{0, stream, mr},
                                                        0);
->>>>>>> 80cff200
 
   // take the keys from matched column
   std::unique_ptr<cudf::column> keys_column(std::move(target_matched->release().children.back()));
