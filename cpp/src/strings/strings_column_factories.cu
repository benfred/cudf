/*
 * Copyright (c) 2019, NVIDIA CORPORATION.
 *
 * Licensed under the Apache License, Version 2.0 (the "License");
 * you may not use this file except in compliance with the License.
 * You may obtain a copy of the License at
 *
 *     http://www.apache.org/licenses/LICENSE-2.0
 *
 * Unless required by applicable law or agreed to in writing, software
 * distributed under the License is distributed on an "AS IS" BASIS,
 * WITHOUT WARRANTIES OR CONDITIONS OF ANY KIND, either express or implied.
 * See the License for the specific language governing permissions and
 * limitations under the License.
 */

#include <bitmask/valid_if.cuh>
#include <cudf/column/column_factories.hpp>
#include <cudf/column/column.hpp>
#include <cudf/functions.h>
#include <cudf/null_mask.hpp>
#include <utilities/error_utils.hpp>

#include <rmm/thrust_rmm_allocator.h>
#include <thrust/transform_reduce.h>
#include <thrust/transform_scan.h>
#include <thrust/for_each.h>


namespace cudf {

// Create a strings-type column from vector of pointer/size pairs
std::unique_ptr<column> make_strings_column(
    const rmm::device_vector<thrust::pair<const char*,size_type>>& strings,
    cudaStream_t stream,
    rmm::mr::device_memory_resource* mr)
{
    size_type num_strings = strings.size();
    // maybe a separate factory for creating null strings-column
    CUDF_EXPECTS(num_strings > 0, "must specify at least one pair");

    auto execpol = rmm::exec_policy(stream);
    auto d_strings = strings.data().get();

    // check total size is not too large for cudf column
    size_t bytes = thrust::transform_reduce( execpol->on(stream),
        thrust::make_counting_iterator<size_t>(0),
        thrust::make_counting_iterator<size_t>(num_strings),
        [d_strings] __device__ (size_t idx) {
            auto item = d_strings[idx];
            return (item.first!=nullptr) ? item.second : 0;
        },
        0, thrust::plus<size_t>());
    CUDF_EXPECTS( bytes < std::numeric_limits<size_type>::max(), "total size of strings is too large for cudf column" );

    // build offsets column -- last entry is the total size
    auto offsets_column = make_numeric_column( data_type{INT32}, num_strings+1, mask_state::UNALLOCATED, stream, mr );
    auto offsets_view = offsets_column->mutable_view();
    auto d_offsets = offsets_view.data<int32_t>();
    // Using inclusive-scan to compute last entry which is the total size.
    // Exclusive-scan is possible but will not compute that last entry.
    // Rather than manually computing the final offset using values in device memory,
    // we use inclusive-scan on a shifted output (d_offsets+1) and then set the first
    // zero offset manually.
    thrust::transform_inclusive_scan( execpol->on(stream),
        thrust::make_counting_iterator<size_type>(0), thrust::make_counting_iterator<size_type>(num_strings),
        d_offsets+1, // fills in offsets entries [1,num_strings]
        [d_strings] __device__ (size_type idx) {
            thrust::pair<const char*,size_type> item = d_strings[idx];
            return ( item.first!=nullptr ? static_cast<int32_t>(item.second) : 0 );
        },
        thrust::plus<int32_t>() );
    // set the first offset to 0
    CUDA_TRY(cudaMemsetAsync( d_offsets, 0, sizeof(*d_offsets), stream));

    // create null mask
    rmm::device_buffer null_mask;
    auto valid_mask = valid_if( static_cast<const bit_mask_t*>(nullptr),
        [d_strings] __device__ (size_type idx) { return d_strings[idx].first!=nullptr; },
        num_strings, stream );
    auto null_count = valid_mask.second;
<<<<<<< HEAD
    if( null_count > 0 )
        null_mask = rmm::device_buffer(valid_mask.first,
                                       gdf_valid_allocation_size(num_strings),
                                       stream, mr);
=======
    rmm::device_buffer null_mask;
    if( null_count > 0 )
        null_mask = rmm::device_buffer(valid_mask.first,
                                       gdf_valid_allocation_size(num_strings),
                                       stream,mr); // does deep copy
>>>>>>> 6ed024a1
    RMM_TRY( RMM_FREE(valid_mask.first,stream) ); // TODO valid_if to return device_buffer in future
    // if we have all nulls, a null chars column is allowed
    // if all non-null strings are empty strings, we need a non-null chars column
    // - in this case we set the bytes to 1 to create a minimal one-byte chars column
    if( (bytes==0) && (null_count < num_strings) )
        bytes = 1; // all entries are empty strings

    // build chars column
    auto chars_column = make_numeric_column( data_type{INT8}, bytes, mask_state::UNALLOCATED, stream, mr );
    auto chars_view = chars_column->mutable_view();
    auto d_chars = chars_view.data<char>();
    thrust::for_each_n(execpol->on(stream), thrust::make_counting_iterator<size_type>(0), num_strings,
          [d_strings, d_offsets, d_chars] __device__(size_type idx){
              // place individual strings
              auto item = d_strings[idx];
              if( item.first!=nullptr )
                  memcpy(d_chars + d_offsets[idx], item.first, item.second );
          });

    return make_strings_column(num_strings, std::move(offsets_column), std::move(chars_column),
                               null_count, std::move(null_mask), stream, mr);
}

// Create a strings-type column from vector of chars and vector of offsets.
std::unique_ptr<column> make_strings_column(
    const rmm::device_vector<char>& strings,
    const rmm::device_vector<size_type>& offsets,
    const rmm::device_vector<bitmask_type>& valid_mask,
    size_type null_count,
    cudaStream_t stream,
    rmm::mr::device_memory_resource* mr )
{
    size_type num_strings = offsets.size()-1;
    CUDF_EXPECTS( num_strings > 0, "strings count must be greater than 0");
    CUDF_EXPECTS( null_count < num_strings, "null strings column not yet supported");
    if( null_count > 0 ) {
        CUDF_EXPECTS( !valid_mask.empty(), "Cannot have null elements without a null mask." );
    }

    auto execpol = rmm::exec_policy(stream);
    size_type bytes = offsets.back() - offsets[0];
    CUDF_EXPECTS( bytes >=0, "invalid offsets vector");

    // build offsets column -- this is the number of strings + 1
    auto offsets_column = make_numeric_column( data_type{INT32}, num_strings+1, mask_state::UNALLOCATED, stream, mr );
    auto offsets_view = offsets_column->mutable_view();
    CUDA_TRY(cudaMemcpyAsync( offsets_view.data<int32_t>(), offsets.data().get(),
                              (num_strings+1)*sizeof(int32_t),
                              cudaMemcpyDeviceToDevice, stream ));

    // build null bitmask
    rmm::device_buffer null_mask;
    if( null_count )
        null_mask = rmm::device_buffer(valid_mask.data().get(),
                                       gdf_valid_allocation_size(num_strings),
                                       stream, mr);

    // build chars column
    auto chars_column = make_numeric_column( data_type{INT8}, bytes, mask_state::UNALLOCATED, stream, mr );
    auto chars_view = chars_column->mutable_view();
    CUDA_TRY(cudaMemcpyAsync( chars_view.data<char>(), strings.data().get(), bytes,
                              cudaMemcpyDeviceToDevice, stream ));

    return make_strings_column(num_strings, std::move(offsets_column), std::move(chars_column),
                               null_count, std::move(null_mask), stream, mr);
}

//
std::unique_ptr<column> make_strings_column(
    size_type num_strings,
    std::unique_ptr<column> offsets_column,
    std::unique_ptr<column> chars_column,
    size_type null_count,
    rmm::device_buffer&& null_mask,
    cudaStream_t stream,
    rmm::mr::device_memory_resource* mr)
{
    if( null_count > 0 )
        CUDF_EXPECTS( null_mask.size() > 0, "Column with nulls must be nullable.");
    CUDF_EXPECTS( num_strings == offsets_column->size()-1, "Invalid offsets column size for strings column." );
    CUDF_EXPECTS( offsets_column->null_count()==0, "Offsets column should not contain nulls");
    CUDF_EXPECTS( chars_column->null_count()==0, "Chars column should not contain nulls");

    std::vector<std::unique_ptr<column>> children;
    children.emplace_back(std::move(offsets_column));
    children.emplace_back(std::move(chars_column));
    return std::make_unique<column>(
        data_type{STRING}, num_strings, rmm::device_buffer{0,stream,mr},
        null_mask, null_count,
        std::move(children));
}

}  // namespace cudf<|MERGE_RESOLUTION|>--- conflicted
+++ resolved
@@ -74,23 +74,15 @@
     CUDA_TRY(cudaMemsetAsync( d_offsets, 0, sizeof(*d_offsets), stream));
 
     // create null mask
-    rmm::device_buffer null_mask;
     auto valid_mask = valid_if( static_cast<const bit_mask_t*>(nullptr),
         [d_strings] __device__ (size_type idx) { return d_strings[idx].first!=nullptr; },
         num_strings, stream );
     auto null_count = valid_mask.second;
-<<<<<<< HEAD
-    if( null_count > 0 )
-        null_mask = rmm::device_buffer(valid_mask.first,
-                                       gdf_valid_allocation_size(num_strings),
-                                       stream, mr);
-=======
     rmm::device_buffer null_mask;
     if( null_count > 0 )
         null_mask = rmm::device_buffer(valid_mask.first,
                                        gdf_valid_allocation_size(num_strings),
                                        stream,mr); // does deep copy
->>>>>>> 6ed024a1
     RMM_TRY( RMM_FREE(valid_mask.first,stream) ); // TODO valid_if to return device_buffer in future
     // if we have all nulls, a null chars column is allowed
     // if all non-null strings are empty strings, we need a non-null chars column
