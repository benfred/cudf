--- conflicted
+++ resolved
@@ -1,4 +1,4 @@
-# Copyright (c) 2019, NVIDIA CORPORATION.
+# Copyright (c) 2019-2020, NVIDIA CORPORATION.
 
 """
 Test related to MultiIndex
@@ -882,7 +882,6 @@
 
 
 @pytest.mark.parametrize(
-<<<<<<< HEAD
     "pdi, fill_value, expected",
     [
         (
@@ -930,7 +929,9 @@
     gdi = cudf.from_pandas(pdi)
 
     assert_eq(expected, gdi.fillna(fill_value))
-=======
+
+
+@pytest.mark.parametrize(
     "pdi",
     [
         pd.MultiIndex(
@@ -1015,5 +1016,4 @@
 def test_multiIndex_size(pdi):
     gdi = cudf.from_pandas(pdi)
 
-    assert_eq(pdi.size, gdi.size)
->>>>>>> 049f93c4
+    assert_eq(pdi.size, gdi.size)