--- conflicted
+++ resolved
@@ -767,7 +767,6 @@
     assert isinstance(res.index, cudf.dataframe.index.StringIndex)
 
 
-<<<<<<< HEAD
 def test_groupby_size():
     pdf = pd.DataFrame(
         {
@@ -792,7 +791,8 @@
     assert_eq(
         pdf.groupby(sr).size(), gdf.groupby(sr).size(), check_dtype=False
     )
-=======
+
+
 @pytest.mark.parametrize("nelem", get_nelem())
 @pytest.mark.parametrize("as_index", [True, False])
 @pytest.mark.parametrize("agg", ["min", "max", "mean", "count"])
@@ -810,5 +810,4 @@
     else:
         pdres = pdg.agg({"datetime": agg})
         gdres = gdg.agg({"datetime": agg})
-    assert_eq(pdres, gdres, check_dtype=check_dtype)
->>>>>>> e6f22721
+    assert_eq(pdres, gdres, check_dtype=check_dtype)