--- conflicted
+++ resolved
@@ -1033,9 +1033,6 @@
     df = cudf.read_csv(fname, sep="\t", names=cols, byte_range=(0, 1000000000))
     df = df.drop(columns=cont_names)
 
-<<<<<<< HEAD
-    df.to_parquet(cudf_path)
-=======
     df.to_parquet(cudf_path)
 
 
@@ -1060,5 +1057,4 @@
     df_select = df.iloc[1:3]
 
     df_select.to_parquet(cudf_path)
-    assert_eq(cudf.read_parquet(cudf_path), df_select.reset_index(drop=True))
->>>>>>> 9e972cef
+    assert_eq(cudf.read_parquet(cudf_path), df_select.reset_index(drop=True))