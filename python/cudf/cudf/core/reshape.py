# Copyright (c) 2018, NVIDIA CORPORATION.

import numpy as np
import pandas as pd

import cudf
from cudf.core import DataFrame, Index, Series
from cudf.core.column import as_column, build_categorical_column
from cudf.utils import cudautils
from cudf.utils.dtypes import is_categorical_dtype, is_list_like

_axis_map = {0: 0, 1: 1, "index": 0, "columns": 1}


def _align_objs(objs, how="outer"):
    """Align a set of Series or Dataframe objects.

    Parameters
    ----------
    objs : list of DataFrame, Series, or Index

    Returns
    -------
    A bool for if indexes have matched and a set of
    reindexed and aligned objects ready for concatenation
    """
    # Check if multiindex then check if indexes match. GenericIndex
    # returns ndarray tuple of bools requiring additional filter.
    # Then check for duplicate index value.
    i_objs = iter(objs)
    first = next(i_objs)
    match_index = all(first.index.equals(rest.index) for rest in i_objs)

    if match_index:
        return objs, True
    else:
        if not all(o.index.is_unique for o in objs):
            raise ValueError("cannot reindex from a duplicate axis")

        index = objs[0].index
        for obj in objs[1:]:
            name = index.name
            index = (
                cudf.DataFrame(index=obj.index)
                .join(cudf.DataFrame(index=index), how=how)
                .index
            )
            index.name = name

        return [obj.reindex(index) for obj in objs], False


def _normalize_series_and_dataframe(objs, axis):
    sr_name = 0
    for idx, o in enumerate(objs):
        if isinstance(o, Series):
            if axis == 1:
                name = o.name
                if name is None:
                    name = sr_name
                    sr_name += 1
            else:
                name = sr_name

            objs[idx] = o.to_frame(name=name)


def concat(objs, axis=0, ignore_index=False, sort=None):
    """Concatenate DataFrames, Series, or Indices row-wise.

    Parameters
    ----------
    objs : list of DataFrame, Series, or Index
    axis : {0/'index', 1/'columns'}, default 0
        The axis to concatenate along.
    ignore_index : bool, default False
        Set True to ignore the index of the *objs* and provide a
        default range index instead.
    sort : bool, default False
        Sort non-concatenation axis if it is not already aligned.

    Returns
    -------
    A new object of like type with rows from each object in ``objs``.
    """

    if not objs:
        raise ValueError("No objects to concatenate")

    objs = [obj for obj in objs if obj is not None]

    # Return for single object
    if len(objs) == 1:
        result = objs[0]
        if ignore_index:
            result._index = cudf.RangeIndex(len(result))
        return result

    if len(objs) == 0:
        raise ValueError("All objects passed were None")

    typs = set(type(o) for o in objs)
    allowed_typs = {Series, DataFrame}

    param_axis = _axis_map.get(axis, None)
    if param_axis is None:
        raise ValueError(
            '`axis` must be 0 / "index" or 1 / "columns", got: {0}'.format(
                param_axis
            )
        )
    else:
        axis = param_axis

    # when axis is 1 (column) we can concat with Series and Dataframes
    if axis == 1:

        assert typs.issubset(allowed_typs)
        df = DataFrame()
        _normalize_series_and_dataframe(objs, axis=axis)

        objs, match_index = _align_objs(objs)

        for idx, o in enumerate(objs):
            if not ignore_index and idx == 0:
                df.index = o.index
            for col in o._data.names:
                if col in df._data:
                    raise NotImplementedError(
                        "A Column with duplicate name found: {0}, cuDF\
                        doesn't support having multiple columns with\
                        same names yet.".format(
                            col
                        )
                    )
                df[col] = o._data[col]

        result_columns = objs[0].columns
        for o in objs[1:]:
            result_columns = result_columns.append(o.columns)

        df.columns = result_columns.unique()
        if ignore_index:
            df.index = None
            return df
        elif not match_index:
            return df.sort_index()
        else:
            return df

    typ = list(typs)[0]

    if len(typs) > 1:
        if allowed_typs == typs:
            # This block of code will run when `objs` has
            # both Series & DataFrame kind of inputs.
            _normalize_series_and_dataframe(objs, axis=axis)
            typ = DataFrame
        else:
            raise ValueError(
                "`concat` cannot concatenate objects of "
                "types: %r." % sorted([t.__name__ for t in typs])
            )

    if typ is DataFrame:
<<<<<<< HEAD
        return DataFrame._concat(
            objs, axis=axis, ignore_index=ignore_index, sort=sort
        )
=======
        objs = [obj for obj in objs if obj.shape != (0, 0)]
        if len(objs) == 0:
            # If objs is empty, that indicates all of
            # objs are empty dataframes.
            return cudf.DataFrame()
        elif len(objs) == 1:
            result = objs[0].copy()
            if ignore_index:
                result._index = cudf.RangeIndex(len(result))
            return result
        else:
            return DataFrame._concat(
                objs, axis=axis, ignore_index=ignore_index
            )
>>>>>>> 754f292c
    elif typ is Series:
        return Series._concat(
            objs, axis=axis, index=None if ignore_index else True
        )
    elif typ is cudf.MultiIndex:
        return cudf.MultiIndex._concat(objs)
    elif issubclass(typ, Index):
        return Index._concat(objs)
    else:
        raise ValueError(f"cannot concatenate object of type {typ}")


def melt(
    frame,
    id_vars=None,
    value_vars=None,
    var_name=None,
    value_name="value",
    col_level=None,
):
    """Unpivots a DataFrame from wide format to long format,
    optionally leaving identifier variables set.

    Parameters
    ----------
    frame : DataFrame
    id_vars : tuple, list, or ndarray, optional
        Column(s) to use as identifier variables.
        default: None
    value_vars : tuple, list, or ndarray, optional
        Column(s) to unpivot.
        default: all columns that are not set as `id_vars`.
    var_name : scalar
        Name to use for the `variable` column.
        default: frame.columns.name or 'variable'
    value_name : str
        Name to use for the `value` column.
        default: 'value'

    Returns
    -------
    out : DataFrame
        Melted result

    Difference from pandas:
     * Does not support 'col_level' because cuDF does not have multi-index

    Examples
    --------
    >>> import cudf
    >>> import numpy as np
    >>> df = cudf.DataFrame({'A': {0: 1, 1: 1, 2: 5},
    ...                      'B': {0: 1, 1: 3, 2: 6},
    ...                      'C': {0: 1.0, 1: np.nan, 2: 4.0},
    ...                      'D': {0: 2.0, 1: 5.0, 2: 6.0}})
    >>> cudf.melt(frame=df, id_vars=['A', 'B'], value_vars=['C', 'D'])
         A    B variable value
    0    1    1        C   1.0
    1    1    3        C
    2    5    6        C   4.0
    3    1    1        D   2.0
    4    1    3        D   5.0
    5    5    6        D   6.0
    """
    assert col_level in (None,)

    # Arg cleaning
    import collections

    # id_vars
    if id_vars is not None:
        if not isinstance(id_vars, collections.abc.Sequence):
            id_vars = [id_vars]
        id_vars = list(id_vars)
        missing = set(id_vars) - set(frame.columns)
        if not len(missing) == 0:
            raise KeyError(
                "The following 'id_vars' are not present"
                " in the DataFrame: {missing}"
                "".format(missing=list(missing))
            )
    else:
        id_vars = []

    # value_vars
    if value_vars is not None:
        if not isinstance(value_vars, collections.abc.Sequence):
            value_vars = [value_vars]
        value_vars = list(value_vars)
        missing = set(value_vars) - set(frame.columns)
        if not len(missing) == 0:
            raise KeyError(
                "The following 'value_vars' are not present"
                " in the DataFrame: {missing}"
                "".format(missing=list(missing))
            )
    else:
        # then all remaining columns in frame
        value_vars = frame.columns.drop(id_vars)
        value_vars = list(value_vars)

    # Error for unimplemented support for datatype
    dtypes = [frame[col].dtype for col in id_vars + value_vars]
    if any(is_categorical_dtype(t) for t in dtypes):
        raise NotImplementedError(
            "Categorical columns are not yet " "supported for function"
        )

    # Check dtype homogeneity in value_var
    # Because heterogeneous concat is unimplemented
    dtypes = [frame[col].dtype for col in value_vars]
    if len(dtypes) > 0:
        dtype = dtypes[0]
        if any(t != dtype for t in dtypes):
            raise ValueError("all cols in value_vars must have the same dtype")

    # overlap
    overlap = set(id_vars).intersection(set(value_vars))
    if not len(overlap) == 0:
        raise KeyError(
            "'value_vars' and 'id_vars' cannot have overlap."
            " The following 'value_vars' are ALSO present"
            " in 'id_vars': {overlap}"
            "".format(overlap=list(overlap))
        )

    N = len(frame)
    K = len(value_vars)

    def _tile(A, reps):
        series_list = [A] * reps
        if reps > 0:
            return Series._concat(objs=series_list, index=None)
        else:
            return Series([], dtype=A.dtype)

    # Step 1: tile id_vars
    mdata = collections.OrderedDict()
    for col in id_vars:
        mdata[col] = _tile(frame[col], K)

    # Step 2: add variable
    var_cols = []
    for i, var in enumerate(value_vars):
        var_cols.append(Series(cudautils.full(size=N, value=i, dtype=np.int8)))
    temp = Series._concat(objs=var_cols, index=None)

    if not var_name:
        var_name = "variable"

    mdata[var_name] = Series(
        build_categorical_column(
            categories=value_vars,
            codes=as_column(temp._column.base_data, dtype=temp._column.dtype),
            mask=temp._column.base_mask,
            size=temp._column.size,
            offset=temp._column.offset,
            ordered=False,
        )
    )

    # Step 3: add values
    mdata[value_name] = Series._concat(
        objs=[frame[val] for val in value_vars], index=None
    )

    return DataFrame(mdata)


def get_dummies(
    df,
    prefix=None,
    prefix_sep="_",
    dummy_na=False,
    columns=None,
    cats={},
    sparse=False,
    drop_first=False,
    dtype="int8",
):
    """ Returns a dataframe whose columns are the one hot encodings of all
    columns in `df`

    Parameters
    ----------
    df : cudf.DataFrame
        dataframe to encode
    prefix : str, dict, or sequence, optional
        prefix to append. Either a str (to apply a constant prefix), dict
        mapping column names to prefixes, or sequence of prefixes to apply with
        the same length as the number of columns. If not supplied, defaults
        to the empty string
    prefix_sep : str, dict, or sequence, optional, default '_'
        separator to use when appending prefixes
    dummy_na : boolean, optional
        Right now this is NON-FUNCTIONAL argument in rapids.
    cats : dict, optional
        dictionary mapping column names to sequences of integers representing
        that column's category. See `cudf.DataFrame.one_hot_encoding` for more
        information. if not supplied, it will be computed
    sparse : boolean, optional
        Right now this is NON-FUNCTIONAL argument in rapids.
    drop_first : boolean, optional
        Right now this is NON-FUNCTIONAL argument in rapids.
    columns : sequence of str, optional
        Names of columns to encode. If not provided, will attempt to encode all
        columns. Note this is different from pandas default behavior, which
        encodes all columns with dtype object or categorical
    dtype : str, optional
        output dtype, default 'int8'
    """
    if dummy_na:
        raise NotImplementedError("dummy_na is not supported yet")

    if sparse:
        raise NotImplementedError("sparse is not supported yet")

    if drop_first:
        raise NotImplementedError("drop_first is not supported yet")

    encode_fallback_dtypes = ["object", "category"]

    if columns is None or len(columns) == 0:
        columns = df.select_dtypes(include=encode_fallback_dtypes).columns

    def length_check(obj, name):
        err_msg = (
            "Length of '{name}' ({len_obj}) did not match the "
            "length of the columns being encoded ({len_required})."
        )

        if is_list_like(obj):
            if len(obj) != len(columns):
                err_msg = err_msg.format(
                    name=name, len_obj=len(obj), len_required=len(columns)
                )
                raise ValueError(err_msg)

    length_check(prefix, "prefix")
    length_check(prefix_sep, "prefix_sep")

    if prefix is None:
        prefix = columns

    if isinstance(prefix, str):
        prefix_map = {}
    elif isinstance(prefix, dict):
        prefix_map = prefix
    else:
        prefix_map = dict(zip(columns, prefix))

    if isinstance(prefix_sep, str):
        prefix_sep_map = {}
    elif isinstance(prefix_sep, dict):
        prefix_sep_map = prefix_sep
    else:
        prefix_sep_map = dict(zip(columns, prefix_sep))

    # If we have no columns to encode, we need to drop fallback columns(if any)
    if len(columns) == 0:
        return df.select_dtypes(exclude=encode_fallback_dtypes)
    else:
        result_df = df.drop(labels=columns)
        for name in columns:
            if hasattr(df[name]._column, "categories"):
                unique = df[name]._column.categories
            else:
                unique = df[name].unique()

            col_enc_df = df.one_hot_encoding(
                name,
                prefix=prefix_map.get(name, prefix),
                cats=cats.get(name, unique),
                prefix_sep=prefix_sep_map.get(name, prefix_sep),
                dtype=dtype,
            )
            for col in col_enc_df.columns.difference(df._data.names):
                result_df[col] = col_enc_df._data[col]

        return result_df


def merge_sorted(
    objs,
    keys=None,
    by_index=False,
    ignore_index=False,
    ascending=True,
    na_position="last",
):
    """Merge a list of sorted DataFrame or Series objects.

    Dataframes/Series in objs list MUST be pre-sorted by columns
    listed in `keys`, or by the index (if `by_index=True`).

    Parameters
    ----------
    objs : list of DataFrame, Series, or Index
    keys : list, default None
        List of Column names to sort by. If None, all columns used
        (Ignored if `index=True`)
    by_index : bool, default False
        Use index for sorting. `keys` input will be ignored if True
    ignore_index : bool, default False
        Drop and ignore index during merge. Default range index will
        be used in the output dataframe.
    ascending : bool, default True
        Sorting is in ascending order, otherwise it is descending
    na_position : {‘first’, ‘last’}, default ‘last’
        'first' nulls at the beginning, 'last' nulls at the end

    Returns
    -------
    A new, lexicographically sorted, DataFrame/Series.
    """

    if not pd.api.types.is_list_like(objs):
        raise TypeError("objs must be a list-like of Frame-like objects")

    if len(objs) < 1:
        raise ValueError("objs must be non-empty")

    if not all(isinstance(table, cudf.core.frame.Frame) for table in objs):
        raise TypeError("Elements of objs must be Frame-like")

    if len(objs) == 1:
        return objs[0]

    if by_index and ignore_index:
        raise ValueError("`by_index` and `ignore_index` cannot both be True")

    result = objs[0].__class__._from_table(
        cudf._lib.merge.merge_sorted(
            objs,
            keys=keys,
            by_index=by_index,
            ignore_index=ignore_index,
            ascending=ascending,
            na_position=na_position,
        )
    )
    result._copy_categories(objs[0])
    return result<|MERGE_RESOLUTION|>--- conflicted
+++ resolved
@@ -1,4 +1,4 @@
-# Copyright (c) 2018, NVIDIA CORPORATION.
+# Copyright (c) 2018-2020, NVIDIA CORPORATION.
 
 import numpy as np
 import pandas as pd
@@ -163,11 +163,6 @@
             )
 
     if typ is DataFrame:
-<<<<<<< HEAD
-        return DataFrame._concat(
-            objs, axis=axis, ignore_index=ignore_index, sort=sort
-        )
-=======
         objs = [obj for obj in objs if obj.shape != (0, 0)]
         if len(objs) == 0:
             # If objs is empty, that indicates all of
@@ -180,9 +175,8 @@
             return result
         else:
             return DataFrame._concat(
-                objs, axis=axis, ignore_index=ignore_index
-            )
->>>>>>> 754f292c
+                objs, axis=axis, ignore_index=ignore_index, sort=sort
+            )
     elif typ is Series:
         return Series._concat(
             objs, axis=axis, index=None if ignore_index else True
