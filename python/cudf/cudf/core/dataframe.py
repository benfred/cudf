# Copyright (c) 2018-2019, NVIDIA CORPORATION.

from __future__ import division, print_function

import inspect
import itertools
import logging
import numbers
import pickle
import uuid
import warnings
from collections import OrderedDict
from collections.abc import Mapping, Sequence
from types import GeneratorType

import cupy
import numpy as np
import pandas as pd
import pyarrow as pa
from pandas.api.types import is_dict_like

import rmm

import cudf
import cudf._lib as libcudf
from cudf.core import column
from cudf.core._sort import get_sorted_inds
from cudf.core.column import CategoricalColumn, StringColumn, as_column
from cudf.core.index import Index, RangeIndex, as_index
from cudf.core.indexing import _DataFrameIlocIndexer, _DataFrameLocIndexer
from cudf.core.series import Series
from cudf.core.table import Table
from cudf.core.window import Rolling
from cudf.utils import applyutils, cudautils, ioutils, queryutils, utils
from cudf.utils.docutils import copy_docstring
from cudf.utils.dtypes import (
    cudf_dtype_from_pydata_dtype,
    is_categorical_dtype,
    is_datetime_dtype,
    is_list_like,
    is_scalar,
    is_string_dtype,
)


def _unique_name(existing_names, suffix="_unique_name"):
    ret = suffix
    i = 1
    while ret in existing_names:
        ret = "%s_%d" % (suffix, i)
        i += 1
    return ret


def _reverse_op(fn):
    return {
        "add": "radd",
        "radd": "add",
        "sub": "rsub",
        "rsub": "sub",
        "mul": "rmul",
        "rmul": "mul",
        "mod": "rmod",
        "rmod": "mod",
        "pow": "rpow",
        "rpow": "pow",
        "floordiv": "rfloordiv",
        "rfloordiv": "floordiv",
        "truediv": "rtruediv",
        "rtruediv": "truediv",
        "__add__": "__radd__",
        "__radd__": "__add__",
        "__sub__": "__rsub__",
        "__rsub__": "__sub__",
        "__mul__": "__rmul__",
        "__rmul__": "__mul__",
        "__mod__": "__rmod__",
        "__rmod__": "__mod__",
        "__pow__": "__rpow__",
        "__rpow__": "__pow__",
        "__floordiv__": "__rfloordiv__",
        "__rfloordiv__": "__floordiv__",
        "__truediv__": "__rtruediv__",
        "__rtruediv__": "__truediv__",
    }[fn]


class DataFrame(Table):
    """
    A GPU Dataframe object.

    Parameters
    ----------
    data : data-type to coerce. Infers date format if to date.

    Examples
    --------

    Build dataframe with `__setitem__`:

    >>> import cudf
    >>> df = cudf.DataFrame()
    >>> df['key'] = [0, 1, 2, 3, 4]
    >>> df['val'] = [float(i + 10) for i in range(5)]  # insert column
    >>> print(df)
       key   val
    0    0  10.0
    1    1  11.0
    2    2  12.0
    3    3  13.0
    4    4  14.0

    Build DataFrame via dict of columns:

    >>> import cudf
    >>> import numpy as np
    >>> from datetime import datetime, timedelta

    >>> t0 = datetime.strptime('2018-10-07 12:00:00', '%Y-%m-%d %H:%M:%S')
    >>> n = 5
    >>> df = cudf.DataFrame({
    >>>   'id': np.arange(n),
    >>>   'datetimes', np.array([(t0+ timedelta(seconds=x)) for x in range(n)])
    >>> })
    >>> df
        id                datetimes
    0    0  2018-10-07T12:00:00.000
    1    1  2018-10-07T12:00:01.000
    2    2  2018-10-07T12:00:02.000
    3    3  2018-10-07T12:00:03.000
    4    4  2018-10-07T12:00:04.000

    Build DataFrame via list of rows as tuples:

    >>> import cudf
    >>> df = cudf.DataFrame([
        (5, "cats", "jump", np.nan),
        (2, "dogs", "dig", 7.5),
        (3, "cows", "moo", -2.1, "occasionally"),
    ])
    >>> df
    0     1     2     3             4
    0  5  cats  jump  null          None
    1  2  dogs   dig   7.5          None
    2  3  cows   moo  -2.1  occasionally

    Convert from a Pandas DataFrame:

    >>> import pandas as pd
    >>> import cudf
    >>> pdf = pd.DataFrame({'a': [0, 1, 2, 3],'b': [0.1, 0.2, None, 0.3]})
    >>> df = cudf.from_pandas(pdf)
    >>> df
      a b
    0 0 0.1
    1 1 0.2
    2 2 nan
    3 3 0.3
    """

    def __init__(self, data=None, index=None, columns=None, dtype=None):
        super().__init__()

        self._columns_name = None

        if isinstance(columns, cudf.MultiIndex):
            self.multi_cols = columns
            columns = RangeIndex(len(columns))

        if data is None:
            if index is None:
                self._index = RangeIndex(0)
            else:
                self._index = as_index(index)
            if columns is not None:
                self._data = OrderedDict.fromkeys(
                    columns,
                    column.column_empty(
                        len(self), dtype="object", masked=True
                    ),
                )
        else:
            if is_list_like(data):
                if len(data) > 0 and is_scalar(data[0]):
                    data = [data]
                self._init_from_list_like(data, index=index, columns=columns)

            else:
                if not is_dict_like(data):
                    raise TypeError("data must be list or dict-like")

                self._init_from_dict_like(data, index=index, columns=columns)

        if dtype:
            self._data = self.astype(dtype)._data

        # allows Pandas-like __setattr__ functionality: `df.x = column`, etc.
        self._allow_setattr_to_setitem = True

    def _init_from_list_like(self, data, index=None, columns=None):
        if index is None:
            index = RangeIndex(start=0, stop=len(data))
        else:
            index = as_index(index)
        self._index = as_index(index)
        data = list(itertools.zip_longest(*data))

        if columns is None:
            columns = range(len(data))

        for col_name, col in enumerate(data):
            self._data[col_name] = column.as_column(col)

        if not hasattr(self, "multi_cols"):
            self.columns = columns

    def _init_from_dict_like(self, data, index=None, columns=None):
        data = data.copy()
        num_rows = 0

        if columns is not None:
            # remove all entries in `data` that are
            # not in `columns`
            keys = [key for key in data.keys() if key in columns]
            data = {key: data[key] for key in keys}

            if keys:
                # if keys is non-empty,
                # add null columns for all values
                # in `columns` that don't exist in `keys`:
                extra_cols = [col for col in columns if col not in data.keys()]
                data.update({key: None for key in extra_cols})

        data, index = self._align_input_series_indices(data, index=index)

        if index is None:
            for i, col_name in enumerate(data):
                if is_scalar(data[col_name]):
                    num_rows = num_rows or 1
                else:
                    data[col_name] = column.as_column(data[col_name])
                    num_rows = data[col_name].size
            self._index = RangeIndex(0, num_rows)
        else:
            self._index = as_index(index)

        for (i, col_name) in enumerate(data):
            self.insert(i, col_name, data[col_name])

    @staticmethod
    def _align_input_series_indices(data, index):
        data = data.copy()

        input_series = [
            cudf.Series(val)
            for val in data.values()
            if isinstance(val, (pd.Series, cudf.Series))
        ]

        if input_series:
            if index is not None:
                aligned_input_series = [
                    sr._align_to_index(index, how="right")
                    for sr in input_series
                ]

            else:
                aligned_input_series = cudf.core.series._align_indices(
                    input_series
                )
                index = aligned_input_series[0].index

            for name, val in data.items():
                if isinstance(val, (pd.Series, cudf.Series)):
                    data[name] = aligned_input_series.pop(0)

        return data, index

    @property
    def _constructor(self):
        return DataFrame

    @property
    def _constructor_sliced(self):
        return Series

    @property
    def _constructor_expanddim(self):
        raise NotImplementedError(
            "_constructor_expanddim not supported for DataFrames!"
        )

    def serialize(self):
        header = {}
        frames = []
        header["type"] = pickle.dumps(type(self))
        header["index"], index_frames = self._index.serialize()
        header["index_frame_count"] = len(index_frames)
        frames.extend(index_frames)

        # Use the column directly to avoid duplicating the index
        # need to pickle column names to handle numpy integer columns
        header["column_names"] = pickle.dumps(tuple(self._data.keys()))
        column_header, column_frames = column.serialize_columns(self._columns)
        header["columns"] = column_header
        frames.extend(column_frames)

        return header, frames

    @classmethod
    def deserialize(cls, header, frames):
        # Reconstruct the index
        index_frames = frames[: header["index_frame_count"]]

        idx_typ = pickle.loads(header["index"]["type"])
        index = idx_typ.deserialize(header["index"], index_frames)

        # Reconstruct the columns
        column_frames = frames[header["index_frame_count"] :]

        column_names = pickle.loads(header["column_names"])
        columns = column.deserialize_columns(header["columns"], column_frames)

        return cls(dict(zip(column_names, columns)), index=index)

    @property
    def dtypes(self):
        """Return the dtypes in this object."""
        return pd.Series(
            [x.dtype for x in self._data.values()], index=self._data.keys()
        )

    @property
    def shape(self):
        """Returns a tuple representing the dimensionality of the DataFrame.
        """
        return len(self._index), len(self._data)

    @property
    def ndim(self):
        """Dimension of the data. DataFrame ndim is always 2.
        """
        return 2

    def __dir__(self):
        o = set(dir(type(self)))
        o.update(self.__dict__)
        o.update(
            c for c in self.columns if isinstance(c, str) and c.isidentifier()
        )
        return list(o)

    def __setattr__(self, key, col):
        if getattr(self, "_allow_setattr_to_setitem", False):
            # if an attribute already exists, set it.
            try:
                object.__getattribute__(self, key)
                object.__setattr__(self, key, col)
                return
            except AttributeError:
                pass

            # if a column already exists, set it.
            try:
                self[key]  # __getitem__ to verify key exists
                self[key] = col
                return
            except KeyError:
                pass

            warnings.warn(
                "Columns may not be added to a DataFrame using a new "
                + "attribute name. A new attribute will be created: '%s'"
                % key,
                UserWarning,
            )

        object.__setattr__(self, key, col)

    def __getattr__(self, key):
        if key != "_data" and key in self._data:
            return self[key]

        raise AttributeError("'DataFrame' object has no attribute %r" % key)

    def __getitem__(self, arg):
        """
        If *arg* is a ``str`` or ``int`` type, return the column Series.
        If *arg* is a ``slice``, return a new DataFrame with all columns
        sliced to the specified range.
        If *arg* is an ``array`` containing column names, return a new
        DataFrame with the corresponding columns.
        If *arg* is a ``dtype.bool array``, return the rows marked True

        Examples
        --------
        >>> df = DataFrame([('a', list(range(20))),
        ...                 ('b', list(range(20))),
        ...                 ('c', list(range(20)))])
        >>> print(df[:4])    # get first 4 rows of all columns
           a  b  c
        0  0  0  0
        1  1  1  1
        2  2  2  2
        3  3  3  3
        >>> print(df[-5:])  # get last 5 rows of all columns
            a   b   c
        15  15  15  15
        16  16  16  16
        17  17  17  17
        18  18  18  18
        19  19  19  19
        >>> print(df[['a', 'c']]) # get columns a and c
           a  c
        0  0  0
        1  1  1
        2  2  2
        3  3  3
        4  4  4
        5  5  5
        6  6  6
        7  7  7
        8  8  8
        9  9  9
        >>> print(df[[True, False, True, False]]) # mask the entire dataframe,
        # returning the rows specified in the boolean mask
        """
        if isinstance(
            self.columns, cudf.core.multiindex.MultiIndex
        ) and isinstance(arg, tuple):
            return self.columns._get_column_major(self, arg)
        if is_scalar(arg) or isinstance(arg, tuple):
            s = cudf.Series(self._data[arg], name=arg, index=self.index)
            return s
        elif isinstance(arg, slice):
            df = DataFrame(index=self.index[arg])
            for k, col in self._data.items():
                df[k] = col[arg]
            return df
        elif isinstance(
            arg, (list, np.ndarray, pd.Series, Series, Index, pd.Index)
        ):
            mask = arg
            if isinstance(mask, list):
                mask = np.array(mask)
            df = DataFrame()

            if mask.dtype == "bool":
                # New df-wide index
                index = self.index.take(mask)
                for col in self._data:
                    df[col] = self._data[col][arg]
                df = df.set_index(index)
            else:
                if len(arg) == 0:
                    df.index = self.index
                    return df
                for col in arg:
                    df[col] = self[col]
                df.index = self.index
            return df
        elif isinstance(arg, DataFrame):
            return self.mask(arg)
        else:
            msg = "__getitem__ on type {!r} is not supported"
            raise TypeError(msg.format(type(arg)))

    def mask(self, other):
        df = self.copy()
        for col in self.columns:
            if col in other.columns:
                if other[col].has_nulls:
                    raise ValueError("Column must have no nulls.")

                boolbits = cudautils.compact_mask_bytes(
                    other[col]._column.data_array_view
                )
            else:
                boolbits = cudautils.make_empty_mask(len(self[col]))
            df[col] = df[col].set_mask(boolbits)
        return df

    def __setitem__(self, arg, value):
        """Add/set column by *arg or DataFrame*
        """
        if isinstance(arg, DataFrame):
            # not handling set_item where arg = df & value = df
            if isinstance(value, DataFrame):
                msg = (
                    "__setitem__ with arg = {!r} and "
                    "value = {!r} is not supported"
                )
                raise TypeError(msg.format(type(value), type(arg)))
            else:
                for col_name in self._data:
                    scatter_map = arg[col_name]
                    if is_scalar(value):
                        value = utils.scalar_broadcast_to(value, len(self))
                    self._data[col_name][scatter_map] = column.as_column(
                        value
                    )[scatter_map]
        elif is_scalar(arg) or isinstance(arg, tuple):
            if isinstance(value, DataFrame):
                _setitem_with_dataframe(
                    input_df=self,
                    replace_df=value,
                    input_cols=[arg],
                    mask=None,
                )
            else:
                if arg in self._data:
                    if is_scalar(value):
                        value = utils.scalar_broadcast_to(value, len(self))
                    self._data[arg] = column.as_column(value)
                else:
                    # disc. with pandas here
                    # pandas raises key error here
                    self.insert(len(self._data), arg, value)

        elif isinstance(
            arg, (list, np.ndarray, pd.Series, Series, Index, pd.Index)
        ):
            mask = arg
            if isinstance(mask, list):
                mask = np.array(mask)

            if is_scalar(value):
                value = column.as_column(
                    utils.scalar_broadcast_to(value, len(self))
                )

            if mask.dtype == "bool":
                if isinstance(value, DataFrame):
                    _setitem_with_dataframe(
                        input_df=self,
                        replace_df=value,
                        input_cols=None,
                        mask=mask,
                    )
                else:
                    for col_name in self._data:
                        self._data[col_name][mask] = column.as_column(value)[
                            mask
                        ]
            else:
                if isinstance(value, DataFrame):
                    _setitem_with_dataframe(
                        input_df=self,
                        replace_df=value,
                        input_cols=arg,
                        mask=None,
                    )
                else:
                    for col in arg:
                        # we will raise a key error if col not in dataframe
                        # this behavior will make it
                        # consistent to pandas >0.21.0
                        self._data[col] = column.as_column(value)
        else:
            msg = "__setitem__ on type {!r} is not supported"
            raise TypeError(msg.format(type(arg)))

    def __delitem__(self, name):
        """
        Drop the given column by *name*.
        """
        self._drop_column(name)

    def __sizeof__(self):
        columns = sum(col.__sizeof__() for col in self._data.values())
        index = self._index.__sizeof__()
        return columns + index

    def memory_usage(self, index=True, deep=False):
        ind = list(self.columns)
        sizes = [col._memory_usage(deep=deep) for col in self._data.values()]
        if index:
            ind.append("Index")
            sizes.append(self.index.memory_usage(deep=deep))
        return Series(sizes, index=ind)

    def __len__(self):
        """
        Returns the number of rows
        """
        return len(self.index)

    def __array_ufunc__(self, ufunc, method, *inputs, **kwargs):
        import cudf

        if method == "__call__" and hasattr(cudf, ufunc.__name__):
            func = getattr(cudf, ufunc.__name__)
            return func(self)
        else:
            return NotImplemented

    def __array_function__(self, func, types, args, kwargs):

        cudf_df_module = DataFrame
        cudf_series_module = Series

        for submodule in func.__module__.split(".")[1:]:
            # point cudf to the correct submodule
            if hasattr(cudf_df_module, submodule):
                cudf_df_module = getattr(cudf_df_module, submodule)
            else:
                return NotImplemented

        fname = func.__name__

        handled_types = [cudf_df_module, cudf_series_module]

        for t in types:
            if t not in handled_types:
                return NotImplemented

        if hasattr(cudf_df_module, fname):
            cudf_func = getattr(cudf_df_module, fname)
            # Handle case if cudf_func is same as numpy function
            if cudf_func is func:
                return NotImplemented
            else:
                return cudf_func(*args, **kwargs)
        else:
            return NotImplemented

    @property
    def empty(self):
        return not len(self)

    @property
    def values(self):

        return cupy.asarray(self.as_gpu_matrix())

    def _get_numeric_data(self):
        """ Return a dataframe with only numeric data types """
        columns = [
            c
            for c, dt in self.dtypes.items()
            if dt != object and not is_categorical_dtype(dt)
        ]
        return self[columns]

    def assign(self, **kwargs):
        """
        Assign columns to DataFrame from keyword arguments.

        Examples
        --------
        >>> import cudf
        >>> df = cudf.DataFrame()
        >>> df = df.assign(a=[0, 1, 2], b=[3, 4, 5])
        >>> print(df)
           a  b
        0  0  3
        1  1  4
        2  2  5
        """
        new = self.copy()
        for k, v in kwargs.items():
            new[k] = v
        return new

    def head(self, n=5):
        """
        Returns the first n rows as a new DataFrame

        Examples
        --------
        >>> import cudf
        >>> df = cudf.DataFrame()
        >>> df['key'] = [0, 1, 2, 3, 4]
        >>> df['val'] = [float(i + 10) for i in range(5)]  # insert column
        >>> print(df.head(2))
           key   val
        0    0  10.0
        1    1  11.0
        """
        return self.iloc[:n]

    def tail(self, n=5):
        """
        Returns the last n rows as a new DataFrame

        Examples
        --------
        >>> import cudf
        >>> df = cudf.DataFrame()
        >>> df['key'] = [0, 1, 2, 3, 4]
        >>> df['val'] = [float(i + 10) for i in range(5)]  # insert column
        >>> print(df.tail(2))
           key   val
        3    3  13.0
        4    4  14.0

        """
        if n == 0:
            return self.iloc[0:0]

        return self.iloc[-n:]

    def to_string(self):
        """
        Convert to string

        cuDF uses Pandas internals for efficient string formatting.
        Set formatting options using pandas string formatting options and
        cuDF objects will print identically to Pandas objects.

        cuDF supports `null/None` as a value in any column type, which
        is transparently supported during this output process.

        Examples
        --------
        >>> import cudf
        >>> df = cudf.DataFrame()
        >>> df['key'] = [0, 1, 2]
        >>> df['val'] = [float(i + 10) for i in range(3)]
        >>> df.to_string()
        '   key   val\\n0    0  10.0\\n1    1  11.0\\n2    2  12.0'
        """
        return self.__repr__()

    def __str__(self):
        return self.to_string()

    def astype(self, dtype, errors="raise", **kwargs):
        return self._apply_support_method(
            "astype", dtype=dtype, errors=errors, **kwargs
        )

    def get_renderable_dataframe(self):
        nrows = np.max([pd.options.display.max_rows, 1])
        if pd.options.display.max_rows == 0:
            nrows = len(self)
        ncols = (
            pd.options.display.max_columns
            if pd.options.display.max_columns
            else pd.options.display.width / 2
        )
        if len(self) <= nrows and len(self.columns) <= ncols:
            output = self.copy(deep=False)
        else:
            left_cols = len(self.columns)
            right_cols = 0
            upper_rows = len(self)
            lower_rows = 0
            if len(self) > nrows and nrows > 0:
                upper_rows = int(nrows / 2.0) + 1
                lower_rows = upper_rows + (nrows % 2)
            if len(self.columns) > ncols:
                right_cols = len(self.columns) - int(ncols / 2.0) - 1
                left_cols = int(ncols / 2.0) + 1
            upper_left = self.head(upper_rows).iloc[:, :left_cols]
            upper_right = self.head(upper_rows).iloc[:, right_cols:]
            lower_left = self.tail(lower_rows).iloc[:, :left_cols]
            lower_right = self.tail(lower_rows).iloc[:, right_cols:]
            upper = cudf.concat([upper_left, upper_right], axis=1)
            lower = cudf.concat([lower_left, lower_right], axis=1)
            output = cudf.concat([upper, lower])
        temp_mi_columns = output.columns
        for col in output._data:
            if (
                self._data[col].has_nulls
                and not self._data[col].dtype == "O"
                and not is_datetime_dtype(self._data[col].dtype)
            ):
                output[col] = (
                    output._data[col].astype("str").str().fillna("null")
                )
            else:
                output[col] = output._data[col]
        if isinstance(self.columns, cudf.MultiIndex):
            output.columns = temp_mi_columns
        return output

    def __repr__(self):
        output = self.get_renderable_dataframe()
        # the below is permissible: null in a datetime to_pandas() becomes
        # NaT, which is then replaced with null in this processing step.
        # It is not possible to have a mix of nulls and NaTs in datetime
        # columns because we do not support NaT - pyarrow as_column
        # preprocessing converts NaT input values from numpy or pandas into
        # null.
        output = output.to_pandas().__repr__().replace(" NaT", "null")
        lines = output.split("\n")
        if lines[-1].startswith("["):
            lines = lines[:-1]
            lines.append(
                "[%d rows x %d columns]" % (len(self), len(self.columns))
            )
        return "\n".join(lines)

    def _repr_html_(self):
        lines = (
            self.get_renderable_dataframe()
            .to_pandas()
            ._repr_html_()
            .split("\n")
        )
        if lines[-2].startswith("<p>"):
            lines = lines[:-2]
            lines.append(
                "<p>%d rows × %d columns</p>" % (len(self), len(self.columns))
            )
            lines.append("</div>")
        return "\n".join(lines)

    def _repr_latex_(self):
        return self.get_renderable_dataframe().to_pandas()._repr_latex_()

    # unary, binary, rbinary, orderedcompare, unorderedcompare
    def _apply_op(self, fn, other=None, fill_value=None):
        result = DataFrame(index=self.index)

        def op(lhs, rhs):
            if fill_value is None:
                return getattr(lhs, fn)(rhs)
            else:
                return getattr(lhs, fn)(rhs, fill_value)

        if other is None:
            for col in self._data:
                result[col] = getattr(self[col], fn)()
            return result
        elif isinstance(other, Sequence):
            for k, col in enumerate(self._data):
                result[col] = getattr(self[col], fn)(other[k])
        elif isinstance(other, DataFrame):

            lhs, rhs = _align_indices(self, other)
            result.index = lhs.index
            max_num_rows = max(lhs.shape[0], rhs.shape[0])

            def fallback(col, fn):
                if fill_value is None:
                    return Series.from_masked_array(
                        data=rmm.device_array(max_num_rows, dtype="float64"),
                        mask=cudautils.make_empty_mask(max_num_rows),
                    ).set_index(col.index)
                else:
                    return getattr(col, fn)(fill_value)

            for col in lhs._data:
                if col not in rhs._data:
                    result[col] = fallback(lhs[col], fn)
            for col in rhs._data:
                if col in lhs._data:
                    result[col] = op(lhs[col], rhs[col])
                else:
                    result[col] = fallback(rhs[col], _reverse_op(fn))
        elif isinstance(other, Series):
            raise NotImplementedError(
                "Series to DataFrame arithmetic not supported "
                "until strings can be used as indices. Try converting your"
                " Series into a DataFrame first."
            )
        elif isinstance(other, numbers.Number):
            for col in self._data:
                result[col] = op(self[col], other)
        else:
            raise NotImplementedError(
                "DataFrame operations with " + str(type(other)) + " not "
                "supported at this time."
            )
        return result

    def add(self, other, fill_value=None):
        return self._apply_op("add", other, fill_value)

    def __add__(self, other):
        return self._apply_op("__add__", other)

    def radd(self, other, fill_value=None):
        return self._apply_op("radd", other, fill_value)

    def __radd__(self, other):
        return self._apply_op("__radd__", other)

    def sub(self, other, fill_value=None):
        return self._apply_op("sub", other, fill_value)

    def __sub__(self, other):
        return self._apply_op("__sub__", other)

    def rsub(self, other, fill_value=None):
        return self._apply_op("rsub", other, fill_value)

    def __rsub__(self, other):
        return self._apply_op("__rsub__", other)

    def mul(self, other, fill_value=None):
        return self._apply_op("mul", other, fill_value)

    def __mul__(self, other):
        return self._apply_op("__mul__", other)

    def rmul(self, other, fill_value=None):
        return self._apply_op("rmul", other, fill_value)

    def __rmul__(self, other):
        return self._apply_op("__rmul__", other)

    def mod(self, other, fill_value=None):
        return self._apply_op("mod", other, fill_value)

    def __mod__(self, other):
        return self._apply_op("__mod__", other)

    def rmod(self, other, fill_value=None):
        return self._apply_op("rmod", other, fill_value)

    def __rmod__(self, other):
        return self._apply_op("__rmod__", other)

    def pow(self, other, fill_value=None):
        return self._apply_op("pow", other, fill_value)

    def __pow__(self, other):
        return self._apply_op("__pow__", other)

    def rpow(self, other, fill_value=None):
        return self._apply_op("rpow", other, fill_value)

    def __rpow__(self, other):
        return self._apply_op("__pow__", other)

    def floordiv(self, other, fill_value=None):
        return self._apply_op("floordiv", other, fill_value)

    def __floordiv__(self, other):
        return self._apply_op("__floordiv__", other)

    def rfloordiv(self, other, fill_value=None):
        return self._apply_op("rfloordiv", other, fill_value)

    def __rfloordiv__(self, other):
        return self._apply_op("__rfloordiv__", other)

    def truediv(self, other, fill_value=None):
        return self._apply_op("truediv", other, fill_value)

    def __truediv__(self, other):
        return self._apply_op("__truediv__", other)

    def rtruediv(self, other, fill_value=None):
        return self._apply_op("rtruediv", other, fill_value)

    def __rtruediv__(self, other):
        return self._apply_op("__rtruediv__", other)

    __div__ = __truediv__

    def __and__(self, other):
        return self._apply_op("__and__", other)

    def __or__(self, other):
        return self._apply_op("__or__", other)

    def __xor__(self, other):
        return self._apply_op("__xor__", other)

    def __eq__(self, other):
        return self._apply_op("__eq__", other)

    def __ne__(self, other):
        return self._apply_op("__ne__", other)

    def __lt__(self, other):
        return self._apply_op("__lt__", other)

    def __le__(self, other):
        return self._apply_op("__le__", other)

    def __gt__(self, other):
        return self._apply_op("__gt__", other)

    def __ge__(self, other):
        return self._apply_op("__ge__", other)

    def __invert__(self):
        return self._apply_op("__invert__")

    def __neg__(self):
        return self._apply_op("__neg__")

    def __abs__(self):
        return self._apply_op("__abs__")

    def __iter__(self):
        return iter(self.columns)

    def equals(self, other):
        for col in self.columns:
            if col not in other.columns:
                return False
            if not self[col].equals(other[col]):
                return False
        if not self.index.equals(other.index):
            return False
        return True

    def iteritems(self):
        """ Iterate over column names and series pairs """
        for k in self:
            yield (k, self[k])

    @property
    def loc(self):
        """
        Selecting rows and columns by label or boolean mask.

        Examples
        --------

        DataFrame with string index.

        >>> print(df)
           a  b
        a  0  5
        b  1  6
        c  2  7
        d  3  8
        e  4  9

        Select a single row by label.

        >>> print(df.loc['a'])
        a    0
        b    5
        Name: a, dtype: int64

        Select multiple rows and a single column.

        >>> print(df.loc[['a', 'c', 'e'], 'b'])
        a    5
        c    7
        e    9
        Name: b, dtype: int64

        Selection by boolean mask.

        >>> print(df.loc[df.a > 2])
           a  b
        d  3  8
        e  4  9

        Setting values using loc.

        >>> df.loc[['a', 'c', 'e'], 'a'] = 0
        >>> print(df)
           a  b
        a  0  5
        b  1  6
        c  0  7
        d  3  8
        e  0  9

        See also
        --------
        DataFrame.iloc
        """
        return _DataFrameLocIndexer(self)

    @property
    def iloc(self):
        """
        Selecting rows and column by position.

        Examples
        --------
        >>> df = DataFrame([('a', list(range(20))),
        ...                 ('b', list(range(20))),
        ...                 ('c', list(range(20)))])

        Select a single row using an integer index.

        >>> print(df.iloc[1])
        a    1
        b    1
        c    1

        Select multiple rows using a list of integers.

        >>> print(df.iloc[[0, 2, 9, 18]])
              a    b    c
         0    0    0    0
         2    2    2    2
         9    9    9    9
        18   18   18   18

        Select rows using a slice.

        >>> print(df.iloc[3:10:2])
             a    b    c
        3    3    3    3
        5    5    5    5
        7    7    7    7
        9    9    9    9

        Select both rows and columns.

        >>> print(df.iloc[[1, 3, 5, 7], 2])
        1    1
        3    3
        5    5
        7    7
        Name: c, dtype: int64

        Setting values in a column using iloc.

        >>> df.iloc[:4] = 0
        >>> print(df)
           a  b  c
        0  0  0  0
        1  0  0  0
        2  0  0  0
        3  0  0  0
        4  4  4  4
        5  5  5  5
        6  6  6  6
        7  7  7  7
        8  8  8  8
        9  9  9  9
        [10 more rows]

        See also
        --------
        DataFrame.loc
        """
        return _DataFrameIlocIndexer(self)

    def iat(self):
        """
        Alias for ``DataFrame.iloc``; provided for compatibility with Pandas.
        """
        return self.iloc

    def at(self):
        """
        Alias for ``DataFrame.loc``; provided for compatibility with Pandas.
        """
        return self.loc

    @property
    def columns(self):
        """Returns a tuple of columns
        """
        if hasattr(self, "multi_cols"):
            return self.multi_cols
        else:
            name = self._columns_name
            return pd.Index(self._data.keys(), name=name)

    @columns.setter
    def columns(self, columns):
        if isinstance(columns, cudf.MultiIndex):
            if len(columns) != len(self.columns):
                msg = (
                    f"Length mismatch: Expected axis has %d elements, "
                    "new values have %d elements"
                    % (len(self.columns), len(columns))
                )
                raise ValueError(msg)
            """
            new_names = []
            for idx, name in enumerate(columns):
                new_names.append(name)
            self._rename_columns(new_names)
            """
            self.multi_cols = columns
        elif isinstance(columns, pd.MultiIndex):
            self.columns = cudf.MultiIndex.from_pandas(columns)
        else:
            if hasattr(self, "multi_cols"):
                delattr(self, "multi_cols")
            self._rename_columns(columns)
            if hasattr(columns, "name"):
                self._columns_name = columns.name

    @property
    def _columns(self):
        """
        Return a list of Column objects backing this dataframe
        """
        return list(self._data.values())

    def _rename_columns(self, new_names):
        old_cols = iter(self._data.keys())
        l_old_cols = len(self._data)
        l_new_cols = len(new_names)
        if l_new_cols != l_old_cols:
            msg = (
                f"Length of new column names: {l_new_cols} does not "
                "match length of previous column names: {l_old_cols}"
            )
            raise ValueError(msg)

        mapper = dict(zip(old_cols, new_names))
        self.rename(mapper=mapper, inplace=True)

    @property
    def index(self):
        """Returns the index of the DataFrame
        """
        return self._index

    @index.setter
    def index(self, value):
        if isinstance(value, cudf.core.multiindex.MultiIndex):
            if len(self._data) > 0 and len(value) != len(self):
                msg = (
                    f"Length mismatch: Expected axis has "
                    "%d elements, new values "
                    "have %d elements" % (len(self), len(value))
                )
                raise ValueError(msg)
            self._index = value
            return

        new_length = len(value)
        old_length = len(self._index)

        if len(self._data) > 0 and new_length != old_length:
            msg = (
                f"Length mismatch: Expected axis has "
                "%d elements, new values "
                "have %d elements" % (old_length, new_length)
            )
            raise ValueError(msg)

        # try to build an index from generic _index
        idx = as_index(value)
        self._index = idx

    def reindex(
        self, labels=None, axis=0, index=None, columns=None, copy=True
    ):
        """Return a new DataFrame whose axes conform to a new index

        ``DataFrame.reindex`` supports two calling conventions
        * ``(index=index_labels, columns=column_names)``
        * ``(labels, axis={0 or 'index', 1 or 'columns'})``

        Parameters
        ----------
        labels : Index, Series-convertible, optional, default None
        axis : {0 or 'index', 1 or 'columns'}, optional, default 0
        index : Index, Series-convertible, optional, default None
            Shorthand for ``df.reindex(labels=index_labels, axis=0)``
        columns : array-like, optional, default None
            Shorthand for ``df.reindex(labels=column_names, axis=1)``
        copy : boolean, optional, default True

        Returns
        -------
        A DataFrame whose axes conform to the new index(es)

        Examples
        --------
        >>> import cudf
        >>> df = cudf.DataFrame()
        >>> df['key'] = [0, 1, 2, 3, 4]
        >>> df['val'] = [float(i + 10) for i in range(5)]
        >>> df_new = df.reindex(index=[0, 3, 4, 5],
                                columns=['key', 'val', 'sum'])
        >>> print(df)
           key   val
        0    0  10.0
        1    1  11.0
        2    2  12.0
        3    3  13.0
        4    4  14.0
        >>> print(df_new)
           key   val  sum
        0    0  10.0  NaN
        3    3  13.0  NaN
        4    4  14.0  NaN
        5   -1   NaN  NaN
        """

        if labels is None and index is None and columns is None:
            return self.copy(deep=copy)

        df = self
        cols = columns
        original_cols = df._data
        dtypes = OrderedDict(df.dtypes)
        idx = labels if index is None and axis in (0, "index") else index
        cols = labels if cols is None and axis in (1, "columns") else cols
        df = df if cols is None else df[list(set(df.columns) & set(cols))]

        if idx is not None:
            idx = idx if isinstance(idx, Index) else as_index(idx)
            if df.index.dtype != idx.dtype:
                cols = cols if cols is not None else list(df.columns)
                df = DataFrame()
            else:
                df = DataFrame(None, idx).join(df, how="left", sort=True)
                # double-argsort to map back from sorted to unsorted positions
                df = df.take(idx.argsort(True).argsort(True))

        idx = idx if idx is not None else df.index
        names = cols if cols is not None else list(df.columns)

        length = len(idx)
        cols = OrderedDict()

        for name in names:
            if name in df:
                cols[name] = df._data[name].copy(deep=copy)
            else:
                dtype = dtypes.get(name, np.float64)
                col = original_cols.get(name, Series(dtype=dtype)._column)
                col = column.column_empty_like(
                    col, dtype=dtype, masked=True, newsize=length
                )
                cols[name] = col

        return DataFrame(cols, idx)

    def set_index(self, index, drop=True):
        """Return a new DataFrame with a new index

        Parameters
        ----------
        index : Index, Series-convertible, str, or list of str
            Index : the new index.
            Series-convertible : values for the new index.
            str : name of column to be used as series
            list of str : name of columns to be converted to a MultiIndex
        drop : boolean
            whether to drop corresponding column for str index argument
        """
        # When index is a list of column names
        if isinstance(index, list):
            if len(index) > 1:
                df = self.copy(deep=False)
                if drop:
                    df = df.drop(columns=index)
                return df.set_index(
                    cudf.MultiIndex.from_frame(self[index], names=index)
                )
            index = index[0]  # List contains single item

        # When index is a column name
        if isinstance(index, str):
            df = self.copy(deep=False)
            if drop:
                df._drop_column(index)
            return df.set_index(self[index])
        # Otherwise
        else:
            index = index if isinstance(index, Index) else as_index(index)
            df = self.copy(deep=False)
            df.index = index
            return df

    def reset_index(self, drop=False, inplace=False):
        out = DataFrame()
        if not drop:
            if isinstance(self.index, cudf.core.multiindex.MultiIndex):
                framed = self.index.to_frame()
                for c in framed.columns:
                    out[c] = framed[c]
            else:
                name = "index"
                if self.index.name is not None:
                    name = self.index.name
                out[name] = self.index
            for c in self.columns:
                out[c] = self[c]
        else:
            out = self
        if inplace is True:
            for column_name in set(out.columns) - set(self.columns):
                self[column_name] = out[column_name]
                self._data.move_to_end(column_name, last=False)
            self.index = RangeIndex(len(self))
        else:
            return out.set_index(RangeIndex(len(self)))

    def take(self, positions, ignore_index=False):
        if ignore_index:
            index = RangeIndex(len(positions))
        else:
            index = self.index.take(positions)
        out = DataFrame()
        if self._data:
            for i, col_name in enumerate(self._data.keys()):
                out[col_name] = self._data[col_name][positions]
        return out.set_index(index)

    def _take_columns(self, positions):
        positions = Series(positions)
        column_names = list(self._data.keys())
        column_values = list(self._data.values())
        result = DataFrame()
        for idx in range(len(positions)):
            if len(self) == 0:
                result[idx] = as_column([])
            else:
                result[column_names[positions[idx]]] = column_values[
                    positions[idx]
                ]
        result.index = self._index
        return result

    def copy(self, deep=True):
        """
        Returns a copy of this dataframe

        Parameters
        ----------
        deep: bool
           Make a full copy of Series columns and Index at the GPU level, or
           create a new allocation with references.
        """
        data = OrderedDict()

        if deep:
            index = self._index.copy(deep)
            for k in self._data:
                data[k] = self._data[k].copy(deep)
        else:
            index = self._index
            for k in self._data:
                data[k] = self._data[k]

        out = DataFrame(data=data, columns=self.columns.copy(deep=deep))

        out.index = index

        return out

    def __copy__(self):
        return self.copy(deep=True)

    def __deepcopy__(self, memo={}):
        """
        Parameters
        ----------
        memo, default None
            Standard signature. Unused
        """
        if memo is None:
            memo = {}
        return self.copy(deep=True)

    def insert(self, loc, name, value):
        """ Add a column to DataFrame at the index specified by loc.

        Parameters
        ----------
        loc : int
            location to insert by index, cannot be greater then num columns + 1
        name : number or string
            name or label of column to be inserted
        value : Series or array-like
        """
        num_cols = len(self._data)
        if name in self._data:
            raise NameError("duplicated column name {!r}".format(name))

        if loc < 0:
            loc = num_cols + loc + 1

        if not (0 <= loc <= num_cols):
            raise ValueError(
                "insert location must be within range {}, {}".format(
                    -(num_cols + 1) * (num_cols > 0), num_cols * (num_cols > 0)
                )
            )

        if is_scalar(value):
            value = utils.scalar_broadcast_to(value, len(self))

        if len(self) == 0:
            index = None
            if isinstance(value, (pd.Series, Series)):
<<<<<<< HEAD
                self._index = as_index(value.index)
            elif len(value) > 0:
                self._index = RangeIndex(start=0, stop=len(value))
=======
                index = as_index(value.index)
            len_value = len(value)
            if len_value > 0:
                if index is None:
                    index = RangeIndex(start=0, stop=len_value)
>>>>>>> 73eb1be3
                if num_cols != 0:
                    for col_name in self._data:
                        self._data[col_name] = column.column_empty_like(
                            self._data[col_name],
                            masked=True,
                            newsize=len_value,
                        )
            if index is None:
                index = RangeIndex(start=0, stop=0)
            self._index = index

        value = column.as_column(value)

        self._data[name] = value
        keys = list(self._data.keys())
        for i, col in enumerate(keys[loc:-1]):
            self._data.move_to_end(col)

    def add_column(self, name, data, forceindex=False):
        """Add a column

        Parameters
        ----------
        name : str
            Name of column to be added.
        data : Series, array-like
            Values to be added.
        """

        warnings.warn(
            "`add_column` will be removed in the future. Use `.insert`",
            DeprecationWarning,
        )

        if name in self._data:
            raise NameError("duplicated column name {!r}".format(name))

        if isinstance(data, GeneratorType):
            data = Series(data)

        self.insert(len(self.columns), name, data)

    def drop(
        self,
        labels=None,
        axis=None,
        columns=None,
        errors="raise",
        inplace=False,
    ):
        """Drop column(s)

        Parameters
        ----------
        labels : str or sequence of strings
            Name of column(s) to be dropped.
        axis : {0 or 'index', 1 or 'columns'}, default 0
            Only axis=1 is currently supported.
        columns: array of column names, the same as using labels and axis=1
        errors : {'ignore', 'raise'}, default 'raise'
            This parameter is currently ignored.
        inplace : bool, default False
            If True, do operation inplace and return `self`.

        Returns
        -------
        A dataframe without dropped column(s)

        Examples
        --------
        >>> import cudf
        >>> df = cudf.DataFrame()
        >>> df['key'] = [0, 1, 2, 3, 4]
        >>> df['val'] = [float(i + 10) for i in range(5)]
        >>> df_new = df.drop('val')
        >>> print(df)
           key   val
        0    0  10.0
        1    1  11.0
        2    2  12.0
        3    3  13.0
        4    4  14.0
        >>> print(df_new)
           key
        0    0
        1    1
        2    2
        3    3
        4    4
        """
        if axis == 0 and labels is not None:
            raise NotImplementedError("Can only drop columns, not rows")
        if errors != "raise":
            raise NotImplementedError("errors= keyword not implemented")
        if labels is None and columns is None:
            raise ValueError(
                "Need to specify at least one of 'labels' or 'columns'"
            )
        if labels is not None and columns is not None:
            raise ValueError("Cannot specify both 'labels' and 'columns'")

        if labels is not None:
            target = labels
        else:
            target = columns

        columns = (
            [target]
            if isinstance(target, (str, numbers.Number))
            else list(target)
        )
        if inplace:
            outdf = self
        else:
            outdf = self.copy()
        for c in columns:
            outdf._drop_column(c)
        return outdf

    def drop_column(self, name):
        """Drop a column by *name*
        """
        warnings.warn(
            "The drop_column method is deprecated. "
            "Use the drop method instead.",
            DeprecationWarning,
        )
        self._drop_column(name)

    def _drop_column(self, name):
        """Drop a column by *name*
        """
        if name not in self._data:
            raise NameError("column {!r} does not exist".format(name))
        del self._data[name]

    def drop_duplicates(self, subset=None, keep="first", inplace=False):
        """
        Return DataFrame with duplicate rows removed, optionally only
        considering certain subset of columns.
        """
        in_cols = list(self._data.values())
        if subset is None:
            subset = self._data
        elif (
            not np.iterable(subset)
            or isinstance(subset, str)
            or isinstance(subset, tuple)
            and subset in self.columns
        ):
            subset = (subset,)
        diff = set(subset) - set(self._data)
        if len(diff) != 0:
            raise KeyError("columns {!r} do not exist".format(diff))
        subset_cols = [
            col for name, col in self._data.items() if name in subset
        ]
        in_index = self.index
        if isinstance(in_index, cudf.core.multiindex.MultiIndex):
            in_index = RangeIndex(len(in_index), name=in_index.name)
        out_cols, new_index = libcudf.stream_compaction.drop_duplicates(
            [in_index.as_column()], in_cols, subset_cols, keep
        )
        new_index = as_index(new_index, name=self.index.name)
        if isinstance(self.index, cudf.core.multiindex.MultiIndex):
            new_index = self.index.take(new_index)

        outdf = DataFrame()
        for k, new_col in zip(self._data, out_cols):
            outdf[k] = new_col
        outdf = outdf.set_index(new_index)

        return self._mimic_inplace(outdf, inplace=inplace)

    def _mimic_inplace(self, result, inplace=False):
        if inplace:
            self._data = result._data
            self._index = result._index
            if hasattr(result, "multi_cols"):
                self.multi_cols = result.multi_cols
            self._columns_name = result._columns_name
        else:
            return result

    def dropna(self, axis=0, how="any", subset=None, thresh=None):
        """
        Drops rows (or columns) containing nulls from a Column.

        Parameters
        ----------
        axis : {0, 1}, optional
            Whether to drop rows (axis=0, default) or columns (axis=1)
            containing nulls.
        how : {"any", "all"}, optional
            Specifies how to decide whether to drop a row (or column).
            any (default) drops rows (or columns) containing at least
            one null value. all drops only rows (or columns) containing
            *all* null values.
        subset : list, optional
            List of columns to consider when dropping rows (all columns
            are considered by default). Alternatively, when dropping
            columns, subset is a list of rows to consider.
        thresh: int, optional
            If specified, then drops every row (or column) containing
            less than `thresh` non-null values


        Returns
        -------
        Copy of the DataFrame with rows/columns containing nulls dropped.
        """
        if axis == 0:
            return self._drop_na_rows(how=how, subset=subset, thresh=thresh)
        else:
            return self._drop_na_columns(how=how, subset=subset, thresh=thresh)

    def _drop_na_rows(self, how="any", subset=None, thresh=None):
        """
        Drop rows containing nulls.
        """
        data_cols = self._columns

        index_cols = []
        if isinstance(self.index, cudf.MultiIndex):
            index_cols.extend(self.index._source_data._columns)
        else:
            index_cols.append(self.index.as_column())

        input_cols = index_cols + data_cols

        if subset is not None:
            subset = self._columns_view(subset)._columns
        else:
            subset = self._columns

        if len(subset) == 0:
            return self

        result_cols = libcudf.stream_compaction.drop_nulls(
            input_cols, how=how, subset=subset, thresh=thresh
        )

        result_index_cols, result_data_cols = (
            result_cols[: len(index_cols)],
            result_cols[len(index_cols) :],
        )

        if isinstance(self.index, cudf.MultiIndex):
            result_index = cudf.MultiIndex.from_frame(
                DataFrame._from_columns(result_index_cols),
                names=self.index.names,
            )
        else:
            result_index = cudf.core.index.as_index(result_index_cols[0])

        df = DataFrame._from_columns(
            result_data_cols, index=result_index, columns=self.columns
        )
        return df

    def _drop_na_columns(self, how="any", subset=None, thresh=None):
        """
        Drop columns containing nulls
        """
        out_cols = []

        if subset is None:
            df = self
        else:
            df = self.take(subset)

        if thresh is None:
            if how == "all":
                thresh = 1
            else:
                thresh = len(df)

        for col in self.columns:
            if (len(df[col]) - df[col].null_count) < thresh:
                continue
            out_cols.append(col)

        return self[out_cols]

    def pop(self, item):
        """Return a column and drop it from the DataFrame.
        """
        popped = self[item]
        del self[item]
        return popped

    def rename(self, mapper=None, columns=None, copy=True, inplace=False):
        """
        Alter column labels.

        Function / dict values must be unique (1-to-1). Labels not contained in
        a dict / Series will be left as-is. Extra labels listed don’t throw an
        error.

        Parameters
        ----------
        mapper, columns : dict-like or function, optional
            dict-like or functions transformations to apply to
            the column axis' values.
        copy : boolean, default True
            Also copy underlying data
        inplace: boolean, default False
            Return new DataFrame.  If True, assign columns without copy

        Returns
        -------
        DataFrame

        Notes
        -----
        Difference from pandas:
          * Support axis='columns' only.
          * Not supporting: index, level

        Rename will not overwite column names. If a list with duplicates it
        passed, column names will be postfixed.
        """
        # Pandas defaults to using columns over mapper
        if columns:
            mapper = columns

        out = DataFrame(index=self.index)
        if isinstance(mapper, Mapping):
            postfix = 1
            # It is possible for DataFrames with a MultiIndex columns object
            # to have columns with the same name. The followig use of
            # _cols.items and ("cudf_"... allows the use of rename in this case
            for key, col in self._data.items():
                if key in mapper:
                    if mapper[key] in out.columns:
                        out_column = mapper[key] + ("cudf_" + str(postfix),)
                        postfix += 1
                    else:
                        out_column = mapper[key]
                    out[out_column] = col
                else:
                    out[key] = col
        elif callable(mapper):
            for col in self.columns:
                out[mapper(col)] = self[col]

        if inplace:
            self._data = out._data
        else:
            return out.copy(deep=copy)

    def nans_to_nulls(self):
        """
        Convert nans (if any) to nulls.
        """
        df = self.copy()
        for col in df.columns:
            df[col] = df[col].nans_to_nulls()
        return df

    @classmethod
    def _concat(cls, objs, axis=0, ignore_index=False):

        libcudf.nvtx.nvtx_range_push("CUDF_CONCAT", "orange")

        if ignore_index:
            index = RangeIndex(sum(map(len, objs)))
        elif isinstance(objs[0].index, cudf.core.multiindex.MultiIndex):
            index = cudf.core.multiindex.MultiIndex._concat(
                [o.index for o in objs]
            )
        else:
            index = Index._concat([o.index for o in objs])

        # Currently we only support sort = False
        # Change below when we want to support sort = True
        # below functions as an ordered set
        all_columns_ls = [col for o in objs for col in o.columns]
        unique_columns_ordered_ls = OrderedDict.fromkeys(all_columns_ls).keys()

        # Concatenate cudf.series for all columns

        data = {
            i: Series._concat(
                [
                    o[c]
                    if c in o.columns
                    else utils.get_null_series(size=len(o), dtype=np.bool)
                    for o in objs
                ],
                index=index,
            )
            for i, c in enumerate(unique_columns_ordered_ls)
        }

        out = cls(data)

        out.index = index

        if isinstance(objs[0].columns, cudf.MultiIndex):
            out.columns = objs[0].columns
        else:
            out.columns = unique_columns_ordered_ls

        libcudf.nvtx.nvtx_range_pop()
        return out

    def as_gpu_matrix(self, columns=None, order="F"):
        """Convert to a matrix in device memory.

        Parameters
        ----------
        columns : sequence of str
            List of a column names to be extracted.  The order is preserved.
            If None is specified, all columns are used.
        order : 'F' or 'C'
            Optional argument to determine whether to return a column major
            (Fortran) matrix or a row major (C) matrix.

        Returns
        -------
        A (nrow x ncol) numpy ndarray in "F" order.
        """
        if columns is None:
            columns = self.columns

        cols = [self._data[k] for k in columns]
        ncol = len(cols)
        nrow = len(self)
        if ncol < 1:
            raise ValueError("require at least 1 column")
        if nrow < 1:
            raise ValueError("require at least 1 row")
        if any(
            (is_categorical_dtype(c) or np.issubdtype(c, np.dtype("object")))
            for c in cols
        ):
            raise TypeError("non-numeric data not yet supported")
        dtype = np.find_common_type(cols, [])
        for k, c in self._data.items():
            if c.has_nulls:
                errmsg = (
                    "column {!r} has null values. "
                    "hint: use .fillna() to replace null values"
                )
                raise ValueError(errmsg.format(k))

        if order == "F":
            matrix = rmm.device_array(
                shape=(nrow, ncol), dtype=dtype, order=order
            )
            for colidx, inpcol in enumerate(cols):
                dense = inpcol.astype(dtype).to_gpu_array(fillna="pandas")
                matrix[:, colidx].copy_to_device(dense)
        elif order == "C":
            matrix = cudautils.row_matrix(cols, nrow, ncol, dtype)
        else:
            errmsg = (
                "order parameter should be 'C' for row major or 'F' for"
                "column major GPU matrix"
            )
            raise ValueError(errmsg.format(k))
        return matrix

    def as_matrix(self, columns=None):
        """Convert to a matrix in host memory.

        Parameters
        ----------
        columns : sequence of str
            List of a column names to be extracted.  The order is preserved.
            If None is specified, all columns are used.

        Returns
        -------
        A (nrow x ncol) numpy ndarray in "F" order.
        """
        return self.as_gpu_matrix(columns=columns).copy_to_host()

    def one_hot_encoding(
        self, column, prefix, cats, prefix_sep="_", dtype="float64"
    ):
        """
        Expand a column with one-hot-encoding.

        Parameters
        ----------

        column : str
            the source column with binary encoding for the data.
        prefix : str
            the new column name prefix.
        cats : sequence of ints
            the sequence of categories as integers.
        prefix_sep : str
            the separator between the prefix and the category.
        dtype :
            the dtype for the outputs; defaults to float64.

        Returns
        -------

        a new dataframe with new columns append for each category.

        Examples
        --------
        >>> import pandas as pd
        >>> import cudf
        >>> pet_owner = [1, 2, 3, 4, 5]
        >>> pet_type = ['fish', 'dog', 'fish', 'bird', 'fish']
        >>> df = pd.DataFrame({'pet_owner': pet_owner, 'pet_type': pet_type})
        >>> df.pet_type = df.pet_type.astype('category')

        Create a column with numerically encoded category values

        >>> df['pet_codes'] = df.pet_type.cat.codes
        >>> gdf = cudf.from_pandas(df)

        Create the list of category codes to use in the encoding

        >>> codes = gdf.pet_codes.unique()
        >>> gdf.one_hot_encoding('pet_codes', 'pet_dummy', codes).head()
          pet_owner  pet_type  pet_codes  pet_dummy_0  pet_dummy_1  pet_dummy_2
        0         1      fish          2          0.0          0.0          1.0
        1         2       dog          1          0.0          1.0          0.0
        2         3      fish          2          0.0          0.0          1.0
        3         4      bird          0          1.0          0.0          0.0
        4         5      fish          2          0.0          0.0          1.0
        """
        if hasattr(cats, "to_pandas"):
            cats = cats.to_pandas()
        else:
            cats = pd.Series(cats)

        newnames = [prefix_sep.join([prefix, str(cat)]) for cat in cats]
        newcols = self[column].one_hot_encoding(cats=cats, dtype=dtype)
        outdf = self.copy()
        for name, col in zip(newnames, newcols):
            outdf.insert(len(outdf._data), name, col)
        return outdf

    def label_encoding(
        self, column, prefix, cats, prefix_sep="_", dtype=None, na_sentinel=-1
    ):
        """Encode labels in a column with label encoding.

        Parameters
        ----------
        column : str
            the source column with binary encoding for the data.
        prefix : str
            the new column name prefix.
        cats : sequence of ints
            the sequence of categories as integers.
        prefix_sep : str
            the separator between the prefix and the category.
        dtype :
            the dtype for the outputs; see Series.label_encoding
        na_sentinel : number
            Value to indicate missing category.
        Returns
        -------
        a new dataframe with a new column append for the coded values.
        """

        newname = prefix_sep.join([prefix, "labels"])
        newcol = self[column].label_encoding(
            cats=cats, dtype=dtype, na_sentinel=na_sentinel
        )
        outdf = self.copy()
        outdf.insert(len(outdf._data), newname, newcol)

        return outdf

    def argsort(self, ascending=True, na_position="last"):
        cols = list(self._data.values())
        return get_sorted_inds(
            cols, ascending=ascending, na_position=na_position
        )

    def sort_index(self, ascending=True):
        """Sort by the index
        """
        return self.take(self.index.argsort(ascending=ascending))

    def sort_values(self, by, ascending=True, na_position="last"):
        """

        Sort by the values row-wise.

        Parameters
        ----------
        by : str or list of str
            Name or list of names to sort by.
        ascending : bool or list of bool, default True
            Sort ascending vs. descending. Specify list for multiple sort
            orders. If this is a list of bools, must match the length of the
            by.
        na_position : {‘first’, ‘last’}, default ‘last’
            'first' puts nulls at the beginning, 'last' puts nulls at the end
        Returns
        -------
        sorted_obj : cuDF DataFrame

        Notes
        -----
        Difference from pandas:
          * Support axis='index' only.
          * Not supporting: inplace, kind

        Examples
        --------
        >>> import cudf
        >>> a = ('a', [0, 1, 2])
        >>> b = ('b', [-3, 2, 0])
        >>> df = cudf.DataFrame([a, b])
        >>> print(df.sort_values('b'))
           a  b
        0  0 -3
        2  2  0
        1  1  2
        """
        # argsort the `by` column
        return self.take(
            self[by].argsort(ascending=ascending, na_position=na_position)
        )

    def nlargest(self, n, columns, keep="first"):
        """Get the rows of the DataFrame sorted by the n largest value of *columns*

        Notes
        -----
        Difference from pandas:
        * Only a single column is supported in *columns*
        """
        return self._n_largest_or_smallest("nlargest", n, columns, keep)

    def nsmallest(self, n, columns, keep="first"):
        """Get the rows of the DataFrame sorted by the n smallest value of *columns*

        Difference from pandas:
        * Only a single column is supported in *columns*
        """
        return self._n_largest_or_smallest("nsmallest", n, columns, keep)

    def _n_largest_or_smallest(self, method, n, columns, keep):
        # Get column to operate on
        if not isinstance(columns, str):
            [column] = columns
        else:
            column = columns
        if not (0 <= n <= len(self)):
            raise ValueError("n out-of-bound")
        col = self[column].reset_index(drop=True)
        # Operate
        sorted_series = getattr(col, method)(n=n, keep=keep)
        df = DataFrame()
        new_positions = sorted_series.index.gpu_values
        for k in self.columns:
            if k == column:
                df[k] = sorted_series
            else:
                df[k] = self[k].reset_index(drop=True).take(new_positions)
        return df.set_index(self.index.take(new_positions))

    def transpose(self):
        """Transpose index and columns.

        Returns
        -------
        a new (ncol x nrow) dataframe. self is (nrow x ncol)

        Notes
        -----
        Difference from pandas:
        Not supporting *copy* because default and only behaviour is copy=True
        """
        # Never transpose a MultiIndex - remove the existing columns and
        # replace with a RangeIndex. Afterward, reassign.
        inp = self.copy(deep=False)
        temp_columns = inp.columns.copy(deep=False)
        temp_index = inp.index.copy(deep=False)
        if len(self._data) == 0:
            return DataFrame(index=temp_columns, columns=temp_index)
        inp.columns = pd.RangeIndex(start=0, stop=len(self.columns))
        inp.index = RangeIndex(start=0, stop=len(self))
        result = libcudf.transpose.transpose(inp)
        result._index = as_index(temp_columns)
        if not isinstance(temp_index, cudf.MultiIndex):
            temp_index = temp_index.to_pandas()
        result.columns = temp_index
        return result

    @property
    def T(self):
        return self.transpose()

    def melt(self, **kwargs):
        """Unpivots a DataFrame from wide format to long format,
        optionally leaving identifier variables set.

        Parameters
        ----------
        frame : DataFrame
        id_vars : tuple, list, or ndarray, optional
            Column(s) to use as identifier variables.
            default: None
        value_vars : tuple, list, or ndarray, optional
            Column(s) to unpivot.
            default: all columns that are not set as `id_vars`.
        var_name : scalar
            Name to use for the `variable` column.
            default: frame.columns.name or 'variable'
        value_name : str
            Name to use for the `value` column.
            default: 'value'

        Returns
        -------
        out : DataFrame
            Melted result
        """
        from cudf.core.reshape import melt

        return melt(self, **kwargs)

    def merge(
        self,
        right,
        on=None,
        how="inner",
        left_on=None,
        right_on=None,
        left_index=False,
        right_index=False,
        sort=False,
        lsuffix=None,
        rsuffix=None,
        type="",
        method="hash",
        indicator=False,
        suffixes=("_x", "_y"),
    ):
        """Merge GPU DataFrame objects by performing a database-style join
        operation by columns or indexes.

        Parameters
        ----------
        right : DataFrame
        on : label or list; defaults to None
            Column or index level names to join on. These must be found in
            both DataFrames.

            If on is None and not merging on indexes then
            this defaults to the intersection of the columns
            in both DataFrames.
        how : {‘left’, ‘outer’, ‘inner’}, default ‘inner’
            Type of merge to be performed.

            - left : use only keys from left frame, similar to a SQL left
              outer join; preserve key order.
            - right : not supported.
            - outer : use union of keys from both frames, similar to a SQL
              full outer join; sort keys lexicographically.
            - inner: use intersection of keys from both frames, similar to
              a SQL inner join; preserve the order of the left keys.
        left_on : label or list, or array-like
            Column or index level names to join on in the left DataFrame.
            Can also be an array or list of arrays of the length of the
            left DataFrame. These arrays are treated as if they are columns.
        right_on : label or list, or array-like
            Column or index level names to join on in the right DataFrame.
            Can also be an array or list of arrays of the length of the
            right DataFrame. These arrays are treated as if they are columns.
        left_index : bool, default False
            Use the index from the left DataFrame as the join key(s).
        right_index : bool, default False
            Use the index from the right DataFrame as the join key.
        sort : bool, default False
            Sort the join keys lexicographically in the result DataFrame.
            If False, the order of the join keys depends on the join type
            (see the `how` keyword).
        suffixes: Tuple[str, str], defaults to ('_x', '_y')
            Suffixes applied to overlapping column names on the left and right
            sides
        method : {‘hash’, ‘sort’}, default ‘hash’
            The implementation method to be used for the operation.

        Returns
        -------
        merged : DataFrame

        Examples
        --------
        >>> import cudf
        >>> df_a = cudf.DataFrame()
        >>> df_a['key'] = [0, 1, 2, 3, 4]
        >>> df_a['vals_a'] = [float(i + 10) for i in range(5)]
        >>> df_b = cudf.DataFrame()
        >>> df_b['key'] = [1, 2, 4]
        >>> df_b['vals_b'] = [float(i+10) for i in range(3)]
        >>> df_merged = df_a.merge(df_b, on=['key'], how='left')
        >>> df_merged.sort_values('key')  # doctest: +SKIP
           key  vals_a  vals_b
        3    0    10.0
        0    1    11.0    10.0
        1    2    12.0    11.0
        4    3    13.0
        2    4    14.0    12.0
        """
        libcudf.nvtx.nvtx_range_push("CUDF_JOIN", "blue")
        if indicator:
            raise NotImplementedError(
                "Only indicator=False is currently supported"
            )

        if lsuffix or rsuffix:
            raise ValueError(
                "The lsuffix and rsuffix keywords have been replaced with the "
                "``suffixes=`` keyword.  "
                "Please provide the following instead: \n\n"
                "    suffixes=('%s', '%s')"
                % (lsuffix or "_x", rsuffix or "_y")
            )
        else:
            lsuffix, rsuffix = suffixes

        if type != "":
            warnings.warn(
                'type="' + type + '" parameter is deprecated.'
                'Use method="' + type + '" instead.',
                DeprecationWarning,
            )
            method = type
        if how not in ["left", "inner", "outer"]:
            raise NotImplementedError(
                "{!r} merge not supported yet".format(how)
            )

        # Making sure that the "on" arguments are list of column names
        if on:
            on = [on] if isinstance(on, str) else list(on)
        if left_on:
            left_on = [left_on] if isinstance(left_on, str) else list(left_on)
        if right_on:
            right_on = (
                [right_on] if isinstance(right_on, str) else list(right_on)
            )

        lhs = self.copy(deep=False)
        rhs = right.copy(deep=False)

        same_named_columns = set(lhs.columns) & set(rhs.columns)

        # Since GDF doesn't take indexes, we insert indexes as regular columns.
        # In order to do that we need some unique column names
        result_index_name = _unique_name(
            itertools.chain(lhs.columns, rhs.columns), suffix="_result_index"
        )
        merge_index_name = _unique_name(
            itertools.chain(lhs.columns, rhs.columns), suffix="_merge_index"
        )

        # Let's find the columns to do the merge on.
        if left_index and right_index:
            lhs[merge_index_name] = lhs.index
            rhs[merge_index_name] = rhs.index
            left_on = right_on = [merge_index_name]
        elif on:
            if left_on or right_on:
                raise ValueError(
                    'Can only pass argument "on" OR "left_on" '
                    'and "right_on", not a combination of both.'
                )
            left_on = right_on = on
        elif left_index and right_on:
            if len(right_on) != 1:  # TODO: support multi-index
                raise ValueError("right_on should be a single column")
            lhs[merge_index_name] = lhs.index
            left_on = [merge_index_name]
            rhs[result_index_name] = rhs.index
        elif right_index and left_on:
            if len(left_on) != 1:  # TODO: support multi-index
                raise ValueError("left_on should be a single column")
            rhs[merge_index_name] = rhs.index
            right_on = [merge_index_name]
            lhs[result_index_name] = lhs.index
        elif not (left_on or right_on):
            left_on = right_on = list(same_named_columns)
            if len(left_on) == 0:
                raise ValueError("No common columns to perform merge on")
        else:
            if len(right_on) != len(left_on):
                raise ValueError(
                    "right_on and left_on must have same " "number of columns"
                )

        # Fix column names by appending `suffixes`
        for name in same_named_columns:
            if not (
                name in left_on
                and name in right_on
                and (left_on.index(name) == right_on.index(name))
            ):
                if not (lsuffix or rsuffix):
                    raise ValueError(
                        "there are overlapping columns but "
                        "lsuffix and rsuffix are not defined"
                    )
                else:
                    lhs.rename({name: "%s%s" % (name, lsuffix)}, inplace=True)
                    rhs.rename({name: "%s%s" % (name, rsuffix)}, inplace=True)
                    if name in left_on:
                        left_on[left_on.index(name)] = "%s%s" % (name, lsuffix)
                    if name in right_on:
                        right_on[right_on.index(name)] = "%s%s" % (
                            name,
                            rsuffix,
                        )

        # We save the original categories for the reconstruction of the
        # final data frame
        categorical_dtypes = {}
        for name, col in itertools.chain(lhs._data.items(), rhs._data.items()):
            if is_categorical_dtype(col):
                categorical_dtypes[name] = col.dtype

        # Save the order of the original column names for preservation later
        org_names = list(itertools.chain(lhs._data.keys(), rhs._data.keys()))

        # Compute merge
        gdf_result = libcudf.join.join(
            lhs._data, rhs._data, left_on, right_on, how, method
        )

        # Let's sort the columns of the GDF result. NB: Pandas doc says
        # that it sorts when how='outer' but this is NOT the case.
        result = []
        if sort:
            # Pandas lexicographically sort is NOT a sort of all columns.
            # Instead, it sorts columns in lhs, then in "on", and then rhs.
            left_of_on = []
            for name in lhs._data.keys():
                if name not in left_on:
                    for i in range(len(gdf_result)):
                        if gdf_result[i][1] == name:
                            left_of_on.append(gdf_result.pop(i))
                            break
            in_on = []
            for name in itertools.chain(lhs._data.keys(), rhs._data.keys()):
                if name in left_on or name in right_on:
                    for i in range(len(gdf_result)):
                        if gdf_result[i][1] == name:
                            in_on.append(gdf_result.pop(i))
                            break
            right_of_on = []
            for name in rhs._data.keys():
                if name not in right_on:
                    for i in range(len(gdf_result)):
                        if gdf_result[i][1] == name:
                            right_of_on.append(gdf_result.pop(i))
                            break
            result = (
                sorted(left_of_on, key=lambda x: str(x[1]))
                + sorted(in_on, key=lambda x: str(x[1]))
                + sorted(right_of_on, key=lambda x: str(x[1]))
            )
        else:
            for org_name in org_names:
                for i in range(len(gdf_result)):
                    if gdf_result[i][1] == org_name:
                        result.append(gdf_result.pop(i))
                        break
            assert len(gdf_result) == 0

        # Build a new data frame based on the merged columns from GDF
        df = DataFrame()
        for col, name in result:
            if is_string_dtype(col):
                df[name] = col
            elif is_categorical_dtype(categorical_dtypes.get(name, col.dtype)):
                dtype = categorical_dtypes.get(name, col.dtype)
                df[name] = column.build_categorical_column(
                    categories=dtype.categories,
                    codes=col,
                    mask=col.mask,
                    ordered=dtype.ordered,
                )
            else:
                df[name] = column.build_column(
                    col.data,
                    dtype=categorical_dtypes.get(name, col.dtype),
                    mask=col.mask,
                )

        # Let's make the "index as column" back into an index
        if left_index and right_index:
            df.index = df[merge_index_name]
            df.index.name = lhs.index.name
        elif result_index_name in df.columns:
            df.index = df[result_index_name]
            if left_index:
                df.index.name = rhs.index.name
            elif right_index:
                df.index.name = lhs.index.name

        # Remove all of the "index as column" columns
        if merge_index_name in df.columns:
            df._drop_column(merge_index_name)
        if result_index_name in df.columns:
            df._drop_column(result_index_name)

        libcudf.nvtx.nvtx_range_pop()

        return df

    def join(
        self,
        other,
        on=None,
        how="left",
        lsuffix="",
        rsuffix="",
        sort=False,
        type="",
        method="hash",
    ):
        """Join columns with other DataFrame on index or on a key column.

        Parameters
        ----------
        other : DataFrame
        how : str
            Only accepts "left", "right", "inner", "outer"
        lsuffix, rsuffix : str
            The suffices to add to the left (*lsuffix*) and right (*rsuffix*)
            column names when avoiding conflicts.
        sort : bool
            Set to True to ensure sorted ordering.

        Returns
        -------
        joined : DataFrame

        Notes
        -----
        Difference from pandas:

        - *other* must be a single DataFrame for now.
        - *on* is not supported yet due to lack of multi-index support.
        """

        libcudf.nvtx.nvtx_range_push("CUDF_JOIN", "blue")

        # Outer joins still use the old implementation
        if type != "":
            warnings.warn(
                'type="' + type + '" parameter is deprecated.'
                'Use method="' + type + '" instead.',
                DeprecationWarning,
            )
            method = type

        if how not in ["left", "right", "inner", "outer"]:
            raise NotImplementedError("unsupported {!r} join".format(how))

        if how == "right":
            # libgdf doesn't support right join directly, we will swap the
            # dfs and use left join
            return other.join(
                self,
                other,
                how="left",
                lsuffix=rsuffix,
                rsuffix=lsuffix,
                sort=sort,
                method="hash",
            )

        same_names = set(self.columns) & set(other.columns)
        if same_names and not (lsuffix or rsuffix):
            raise ValueError(
                "there are overlapping columns but "
                "lsuffix and rsuffix are not defined"
            )

        lhs = DataFrame()
        rhs = DataFrame()

        idx_col_names = []
        if isinstance(self.index, cudf.core.multiindex.MultiIndex):
            if not isinstance(other.index, cudf.core.multiindex.MultiIndex):
                raise TypeError(
                    "Left index is MultiIndex, but right index is "
                    + type(other.index)
                )

            index_frame_l = self.index.copy().to_frame(index=False)
            index_frame_r = other.index.copy().to_frame(index=False)

            if (index_frame_l.columns != index_frame_r.columns).any():
                raise ValueError(
                    "Left and Right indice-column names must match."
                )

            for name in index_frame_l.columns:
                idx_col_name = str(uuid.uuid4())
                idx_col_names.append(idx_col_name)

                lhs[idx_col_name] = index_frame_l[name].set_index(self.index)
                rhs[idx_col_name] = index_frame_r[name].set_index(other.index)

        else:
            idx_col_names.append(str(uuid.uuid4()))
            lhs[idx_col_names[0]] = Series(self.index.as_column()).set_index(
                self.index
            )
            rhs[idx_col_names[0]] = Series(other.index.as_column()).set_index(
                other.index
            )

        for name in self.columns:
            lhs[name] = self[name]

        for name in other.columns:
            rhs[name] = other[name]

        lhs = lhs.reset_index(drop=True)
        rhs = rhs.reset_index(drop=True)

        cat_join = []
        for name in idx_col_names:
            if is_categorical_dtype(lhs[name]):

                lcats = lhs[name].cat.categories
                rcats = rhs[name].cat.categories

                def _set_categories(col, cats):
                    return col.cat._set_categories(
                        cats, is_unique=True
                    ).fillna(-1)

                if how == "left":
                    cats = lcats
                    rhs[name] = _set_categories(rhs[name], cats)
                elif how == "right":
                    cats = rcats
                    lhs[name] = _set_categories(lhs[name], cats)
                elif how in ["inner", "outer"]:
                    cats = column.as_column(lcats).append(rcats)
                    cats = Series(cats).drop_duplicates()._column

                    lhs[name] = _set_categories(lhs[name], cats)
                    lhs[name] = lhs[name]._column.as_numerical

                    rhs[name] = _set_categories(rhs[name], cats)
                    rhs[name] = rhs[name]._column.as_numerical

                cat_join.append((name, cats))

        if lsuffix == "":
            lsuffix = "l"
        if rsuffix == "":
            rsuffix = "r"

        df = lhs.merge(
            rhs,
            on=idx_col_names,
            how=how,
            suffixes=(lsuffix, rsuffix),
            method=method,
        )

        for name, cats in cat_join:

            if is_categorical_dtype(df[name]):
                codes = df[name]._column.codes
            else:
                codes = df[name]._column
            df[name] = column.build_categorical_column(
                categories=cats, codes=codes, ordered=False
            )

        if sort and len(df):
            df = df.sort_values(idx_col_names)

        df = df.set_index(idx_col_names)
        # change index to None to better reflect pandas behavior
        df.index.name = None

        if len(idx_col_names) > 1:
            df.index._source_data.columns = index_frame_l.columns
            df.index.names = index_frame_l.columns

        return df

    def groupby(
        self,
        by=None,
        sort=True,
        as_index=True,
        method="hash",
        level=None,
        group_keys=True,
        dropna=True,
    ):
        """Groupby

        Parameters
        ----------
        by : list-of-str or str
            Column name(s) to form that groups by.
        sort : bool, default True
            Force sorting group keys.
        as_index : bool, default True
            Indicates whether the grouped by columns become the index
            of the returned DataFrame
        method : str, optional
            A string indicating the method to use to perform the group by.
            Valid values are "hash" or "cudf".
            "cudf" method may be deprecated in the future, but is currently
            the only method supporting group UDFs via the `apply` function.
        dropna : bool, optional
            If True (default), drop null keys.
            If False, perform grouping by keys containing null(s).

        Returns
        -------
        The groupby object

        Notes
        -----
        No empty rows are returned.  (For categorical keys, pandas returns
        rows for all categories even if they are no corresponding values.)
        """
        if group_keys is not True:
            raise NotImplementedError(
                "The group_keys keyword is not yet implemented"
            )
        if by is None and level is None:
            raise TypeError(
                "groupby() requires either by or level to be" "specified."
            )
        if method == "cudf":
            from cudf.core.groupby.legacy_groupby import Groupby

            if as_index:
                warnings.warn(
                    "as_index==True not supported due to the lack of "
                    "multi-index with legacy groupby function. Use hash "
                    "method for multi-index"
                )
            result = Groupby(self, by=by)
            return result
        else:
            from cudf.core.groupby.groupby import DataFrameGroupBy

            # The corresponding pop() is in
            # DataFrameGroupBy._apply_aggregation()
            libcudf.nvtx.nvtx_range_push("CUDF_GROUPBY", "purple")

            result = DataFrameGroupBy(
                self,
                by=by,
                method=method,
                as_index=as_index,
                sort=sort,
                level=level,
                dropna=dropna,
            )
            return result

    @copy_docstring(Rolling)
    def rolling(
        self, window, min_periods=None, center=False, axis=0, win_type=None
    ):
        return Rolling(
            self,
            window,
            min_periods=min_periods,
            center=center,
            axis=axis,
            win_type=win_type,
        )

    def query(self, expr, local_dict={}):
        """
        Query with a boolean expression using Numba to compile a GPU kernel.

        See pandas.DataFrame.query.

        Parameters
        ----------

        expr : str
            A boolean expression. Names in expression refer to columns.

            Names starting with `@` refer to Python variables.

            An output value will be `null` if any of the input values are
            `null` regardless of expression.

        local_dict : dict
            Containing the local variable to be used in query.

        Returns
        -------

        filtered :  DataFrame

        Examples
        --------
        >>> import cudf
        >>> a = ('a', [1, 2, 2])
        >>> b = ('b', [3, 4, 5])
        >>> df = cudf.DataFrame([a, b])
        >>> expr = "(a == 2 and b == 4) or (b == 3)"
        >>> print(df.query(expr))
           a  b
        0  1  3
        1  2  4

        DateTime conditionals:

        >>> import numpy as np
        >>> import datetime
        >>> df = cudf.DataFrame()
        >>> data = np.array(['2018-10-07', '2018-10-08'], dtype='datetime64')
        >>> df['datetimes'] = data
        >>> search_date = datetime.datetime.strptime('2018-10-08', '%Y-%m-%d')
        >>> print(df.query('datetimes==@search_date'))
                        datetimes
        1 2018-10-08T00:00:00.000

        Using local_dict:

        >>> import numpy as np
        >>> import datetime
        >>> df = cudf.DataFrame()
        >>> data = np.array(['2018-10-07', '2018-10-08'], dtype='datetime64')
        >>> df['datetimes'] = data
        >>> search_date2 = datetime.datetime.strptime('2018-10-08', '%Y-%m-%d')
        >>> print(df.query('datetimes==@search_date',
        >>>         local_dict={'search_date':search_date2}))
                        datetimes
        1 2018-10-08T00:00:00.000
        """
        if self.empty:
            return self.copy()

        if not isinstance(local_dict, dict):
            raise TypeError(
                "local_dict type: expected dict but found {!r}".format(
                    type(local_dict)
                )
            )

        libcudf.nvtx.nvtx_range_push("CUDF_QUERY", "purple")
        # Get calling environment
        callframe = inspect.currentframe().f_back
        callenv = {
            "locals": callframe.f_locals,
            "globals": callframe.f_globals,
            "local_dict": local_dict,
        }
        # Run query
        boolmask = queryutils.query_execute(self, expr, callenv)

        selected = Series(boolmask)
        newdf = DataFrame()
        for col in self.columns:
            newseries = self[col][selected]
            newdf[col] = newseries
        result = newdf
        libcudf.nvtx.nvtx_range_pop()
        return result

    @applyutils.doc_apply()
    def apply_rows(
        self,
        func,
        incols,
        outcols,
        kwargs,
        pessimistic_nulls=True,
        cache_key=None,
    ):
        """
        Apply a row-wise user defined function.

        Parameters
        ----------
        {params}

        Examples
        --------
        The user function should loop over the columns and set the output for
        each row. Loop execution order is arbitrary, so each iteration of
        the loop **MUST** be independent of each other.

        When ``func`` is invoked, the array args corresponding to the
        input/output are strided so as to improve GPU parallelism.
        The loop in the function resembles serial code, but executes
        concurrently in multiple threads.

        >>> import cudf
        >>> import numpy as np
        >>> df = cudf.DataFrame()
        >>> nelem = 3
        >>> df['in1'] = np.arange(nelem)
        >>> df['in2'] = np.arange(nelem)
        >>> df['in3'] = np.arange(nelem)

        Define input columns for the kernel

        >>> in1 = df['in1']
        >>> in2 = df['in2']
        >>> in3 = df['in3']
        >>> def kernel(in1, in2, in3, out1, out2, kwarg1, kwarg2):
        ...     for i, (x, y, z) in enumerate(zip(in1, in2, in3)):
        ...         out1[i] = kwarg2 * x - kwarg1 * y
        ...         out2[i] = y - kwarg1 * z

        Call ``.apply_rows`` with the name of the input columns, the name and
        dtype of the output columns, and, optionally, a dict of extra
        arguments.

        >>> df.apply_rows(kernel,
        ...               incols=['in1', 'in2', 'in3'],
        ...               outcols=dict(out1=np.float64, out2=np.float64),
        ...               kwargs=dict(kwarg1=3, kwarg2=4))
           in1  in2  in3 out1 out2
        0    0    0    0  0.0  0.0
        1    1    1    1  1.0 -2.0
        2    2    2    2  2.0 -4.0
        """
        return applyutils.apply_rows(
            self,
            func,
            incols,
            outcols,
            kwargs,
            pessimistic_nulls,
            cache_key=cache_key,
        )

    @applyutils.doc_applychunks()
    def apply_chunks(
        self,
        func,
        incols,
        outcols,
        kwargs={},
        pessimistic_nulls=True,
        chunks=None,
        blkct=None,
        tpb=None,
    ):
        """
        Transform user-specified chunks using the user-provided function.

        Parameters
        ----------
        {params}
        {params_chunks}

        Examples
        --------

        For ``tpb > 1``, ``func`` is executed by ``tpb`` number of threads
        concurrently.  To access the thread id and count,
        use ``numba.cuda.threadIdx.x`` and ``numba.cuda.blockDim.x``,
        respectively (See `numba CUDA kernel documentation`_).

        .. _numba CUDA kernel documentation:\
        http://numba.pydata.org/numba-doc/latest/cuda/kernels.html

        In the example below, the *kernel* is invoked concurrently on each
        specified chunk. The *kernel* computes the corresponding output
        for the chunk.

        By looping over the range
        ``range(cuda.threadIdx.x, in1.size, cuda.blockDim.x)``, the *kernel*
        function can be used with any *tpb* in a efficient manner.

        >>> from numba import cuda
        >>> @cuda.jit
        ... def kernel(in1, in2, in3, out1):
        ...      for i in range(cuda.threadIdx.x, in1.size, cuda.blockDim.x):
        ...          x = in1[i]
        ...          y = in2[i]
        ...          z = in3[i]
        ...          out1[i] = x * y + z

        See also
        --------
        DataFrame.apply_rows
        """
        if chunks is None:
            raise ValueError("*chunks* must be defined")
        return applyutils.apply_chunks(
            self,
            func,
            incols,
            outcols,
            kwargs,
            pessimistic_nulls,
            chunks,
            tpb=tpb,
        )

    def hash_columns(self, columns=None):
        """Hash the given *columns* and return a new Series

        Parameters
        ----------
        column : sequence of str; optional
            Sequence of column names. If columns is *None* (unspecified),
            all columns in the frame are used.
        """
        from cudf.core.column import numerical

        if columns is None:
            columns = self.columns

        cols = [self[k]._column for k in columns]
        return Series(numerical.column_hash_values(*cols))

    def partition_by_hash(self, columns, nparts):
        """Partition the dataframe by the hashed value of data in *columns*.

        Parameters
        ----------
        columns : sequence of str
            The names of the columns to be hashed.
            Must have at least one name.
        nparts : int
            Number of output partitions

        Returns
        -------
        partitioned: list of DataFrame
        """
        cols = list(self._data.values())
        names = list(self._data.keys())
        key_indices = [names.index(k) for k in columns]
        # Allocate output buffers
        outputs = [col.copy() for col in cols]
        # Call hash_partition
        offsets = libcudf.hash.hash_partition(
            cols, key_indices, nparts, outputs
        )
        # Re-construct output partitions
        outdf = DataFrame()
        for k, col in zip(self._data, outputs):
            outdf[k] = col
        # Slice into partition
        return [outdf[s:e] for s, e in zip(offsets, offsets[1:] + [None])]

    def replace(self, to_replace, replacement):
        """
        Replace values given in *to_replace* with *replacement*.

        Parameters
        ----------
        to_replace : numeric, str, list-like or dict
            Value(s) to replace.

            * numeric or str:

                - values equal to *to_replace* will be replaced
                  with *replacement*

            * list of numeric or str:

                - If *replacement* is also list-like,
                  *to_replace* and *replacement* must be of same length.

            * dict:

                - Dicts can be used to replace different values in different
                  columns. For example, `{'a': 1, 'z': 2}` specifies that the
                  value 1 in column `a` and the value 2 in column `z` should be
                  replaced with replacement*.
        replacement : numeric, str, list-like, or dict
            Value(s) to replace `to_replace` with. If a dict is provided, then
            its keys must match the keys in *to_replace*, and correponding
            values must be compatible (e.g., if they are lists, then they must
            match in length).

        Returns
        -------
        result : DataFrame
            DataFrame after replacement.
        """
        outdf = self.copy()

        if not is_dict_like(to_replace):
            to_replace = dict.fromkeys(self.columns, to_replace)
        if not is_dict_like(replacement):
            replacement = dict.fromkeys(self.columns, replacement)

        for k in to_replace:
            outdf[k] = self[k].replace(to_replace[k], replacement[k])

        return outdf

    def fillna(self, value, method=None, axis=None, inplace=False, limit=None):
        """Fill null values with ``value``.

        Parameters
        ----------
        value : scalar, Series-like or dict
            Value to use to fill nulls. If Series-like, null values
            are filled with values in corresponding indices.
            A dict can be used to provide different values to fill nulls
            in different columns.

        Returns
        -------
        result : DataFrame
            Copy with nulls filled.

        Examples
        --------
        >>> import cudf
        >>> gdf = cudf.DataFrame({'a': [1, 2, None], 'b': [3, None, 5]})
        >>> gdf.fillna(4).to_pandas()
        a  b
        0  1  3
        1  2  4
        2  4  5
        >>> gdf.fillna({'a': 3, 'b': 4}).to_pandas()
        a  b
        0  1  3
        1  2  4
        2  3  5
        """
        if inplace:
            outdf = {}  # this dict will just hold Nones
        else:
            outdf = self.copy()

        if not is_dict_like(value):
            value = dict.fromkeys(self.columns, value)

        for k in value:
            outdf[k] = self[k].fillna(
                value[k],
                method=method,
                axis=axis,
                inplace=inplace,
                limit=limit,
            )

        if not inplace:
            return outdf

    def describe(self, percentiles=None, include=None, exclude=None):
        """Compute summary statistics of a DataFrame's columns. For numeric
        data, the output includes the minimum, maximum, mean, median,
        standard deviation, and various quantiles. For object data, the output
        includes the count, number of unique values, the most common value, and
        the number of occurrences of the most common value.

        Parameters
        ----------
        percentiles : list-like, optional
            The percentiles used to generate the output summary statistics.
            If None, the default percentiles used are the 25th, 50th and 75th.
            Values should be within the interval [0, 1].

        include: str, list-like, optional
            The dtypes to be included in the output summary statistics. Columns
            of dtypes not included in this list will not be part of the output.
            If include='all', all dtypes are included. Default of None includes
            all numeric columns.

        exclude: str, list-like, optional
            The dtypes to be excluded from the output summary statistics.
            Columns of dtypes included in this list will not be part of the
            output. Default of None excludes no columns.

        Returns
        -------
        output_frame : DataFrame
            Summary statistics of relevant columns in the original dataframe.

        Examples
        --------
        Describing a ``Series`` containing numeric values.

        >>> import cudf
        >>> s = cudf.Series([1, 2, 3, 4, 5, 6, 7, 8, 9, 10])
        >>> print(s.describe())
           stats   values
        0  count     10.0
        1   mean      5.5
        2    std  3.02765
        3    min      1.0
        4    25%      2.5
        5    50%      5.5
        6    75%      7.5
        7    max     10.0

        Describing a ``DataFrame``. By default all numeric fields
        are returned.

        >>> gdf = cudf.DataFrame()
        >>> gdf['a'] = [1,2,3]
        >>> gdf['b'] = [1.0, 2.0, 3.0]
        >>> gdf['c'] = ['x', 'y', 'z']
        >>> gdf['d'] = [1.0, 2.0, 3.0]
        >>> gdf['d'] = gdf['d'].astype('float32')
        >>> print(gdf.describe())
           stats    a    b    d
        0  count  3.0  3.0  3.0
        1   mean  2.0  2.0  2.0
        2    std  1.0  1.0  1.0
        3    min  1.0  1.0  1.0
        4    25%  1.5  1.5  1.5
        5    50%  1.5  1.5  1.5
        6    75%  2.5  2.5  2.5
        7    max  3.0  3.0  3.0

        Using the ``include`` keyword to describe only specific dtypes.

        >>> gdf = cudf.DataFrame()
        >>> gdf['a'] = [1,2,3]
        >>> gdf['b'] = [1.0, 2.0, 3.0]
        >>> gdf['c'] = ['x', 'y', 'z']
        >>> print(gdf.describe(include='int'))
           stats    a
        0  count  3.0
        1   mean  2.0
        2    std  1.0
        3    min  1.0
        4    25%  1.5
        5    50%  1.5
        6    75%  2.5
        7    max  3.0
        """

        def _create_output_frame(data, percentiles=None):
            # hack because we don't support strings in indexes
            return DataFrame(
                {
                    col: data[col].describe(percentiles=percentiles)
                    for col in data.columns
                },
                index=Series(column.column_empty(0, dtype="int32"))
                .describe(percentiles=percentiles)
                .index,
            )

        if not include and not exclude:
            numeric_data = self.select_dtypes(np.number)
            output_frame = _create_output_frame(numeric_data, percentiles)

        elif include == "all":
            if exclude:
                raise ValueError("Cannot exclude when include='all'.")

            included_data = self.select_dtypes(np.number)
            output_frame = _create_output_frame(included_data, percentiles)
            logging.warning(
                "Describe does not yet include StringColumns or "
                "DatetimeColumns."
            )

        else:
            if not include:
                include = np.number

            included_data = self.select_dtypes(
                include=include, exclude=exclude
            )
            if included_data.empty:
                raise ValueError("No data of included types.")
            output_frame = _create_output_frame(included_data, percentiles)

        return output_frame

    def isnull(self):
        """Identify missing values in a DataFrame.
        """
        return self._apply_support_method("isnull")

    def isna(self):
        """Identify missing values in a DataFrame. Alias for isnull.
        """
        return self.isnull()

    def notna(self):
        """Identify non-missing values in a DataFrame.
        """
        return self._apply_support_method("notna")

    def notnull(self):
        """Identify non-missing values in a DataFrame. Alias for notna.
        """
        return self.notna()

    def to_pandas(self):
        """
        Convert to a Pandas DataFrame.

        Examples
        --------
        >>> import cudf
        >>> a = ('a', [0, 1, 2])
        >>> b = ('b', [-3, 2, 0])
        >>> df = cudf.DataFrame([a, b])
        >>> type(df.to_pandas())
        <class 'pandas.core.frame.DataFrame'>
        """
        out_data = {}
        out_index = self.index.to_pandas()

        if not isinstance(self.columns, pd.Index):
            out_columns = self.columns.to_pandas()
        else:
            out_columns = self.columns

        for i, col_key in enumerate(self._data):
            out_data[i] = self._data[col_key].to_pandas(index=out_index)

        if isinstance(self.columns, Index):
            out_columns = self.columns.to_pandas()
            if isinstance(self.columns, cudf.core.multiindex.MultiIndex):
                if self.columns.names is not None:
                    out_columns.names = self.columns.names
            else:
                out_columns.name = self.columns.name

        out_df = pd.DataFrame(out_data, index=out_index)
        out_df.columns = out_columns
        return out_df

    @classmethod
    def from_pandas(cls, dataframe, nan_as_null=True):
        """
        Convert from a Pandas DataFrame.

        Raises
        ------
        TypeError for invalid input type.

        Examples
        --------
        >>> import cudf
        >>> import pandas as pd
        >>> data = [[0,1], [1,2], [3,4]]
        >>> pdf = pd.DataFrame(data, columns=['a', 'b'], dtype=int)
        >>> cudf.from_pandas(pdf)
        <cudf.DataFrame ncols=2 nrows=3 >
        """
        if not isinstance(dataframe, pd.DataFrame):
            raise TypeError("not a pandas.DataFrame")

        df = cls()
        # Set columns
        for i, colk in enumerate(dataframe.columns):
            vals = dataframe[colk].values
            # necessary because multi-index can return multiple
            # columns for a single key
            if len(vals.shape) == 1:
                df[i] = Series(vals, nan_as_null=nan_as_null)
            else:
                vals = vals.T
                if vals.shape[0] == 1:
                    df[i] = Series(vals.flatten(), nan_as_null=nan_as_null)
                else:
                    if isinstance(colk, tuple):
                        colk = str(colk)
                    for idx in range(len(vals.shape)):
                        df[i] = Series(vals[idx], nan_as_null=nan_as_null)

        # Set columns
        if isinstance(dataframe.columns, pd.MultiIndex):
            df.columns = cudf.MultiIndex.from_pandas(dataframe.columns)
        else:
            df.columns = dataframe.columns

        # Set index
        if isinstance(dataframe.index, pd.MultiIndex):
            index = cudf.from_pandas(dataframe.index)
        else:
            index = dataframe.index
        result = df.set_index(index)

        return result

    def to_arrow(self, preserve_index=True):
        """
        Convert to a PyArrow Table.

        Examples
        --------
        >>> import cudf
        >>> a = ('a', [0, 1, 2])
        >>> b = ('b', [-3, 2, 0])
        >>> df = cudf.DataFrame([a, b])
        >>> df.to_arrow()
        pyarrow.Table
        None: int64
        a: int64
        b: int64
        """
        arrays = []
        names = []
        types = []
        index_names = []
        index_columns = []
        index_descriptors = []

        for name, col in self._data.items():
            names.append(name)
            arrow_col = col.to_arrow()
            arrays.append(arrow_col)
            types.append(arrow_col.type)

        index_name = pa.pandas_compat._index_level_name(self.index, 0, names)
        index_columns.append(self.index)

        # It would be better if we didn't convert this if we didn't have to,
        # but we first need better tooling for cudf --> pyarrow type
        # conversions
        if preserve_index:
            if isinstance(self.index, cudf.core.index.RangeIndex):
                descr = {
                    "kind": "range",
                    "name": self.index.name,
                    "start": self.index._start,
                    "stop": self.index._stop,
                    "step": 1,
                }
            else:
                index_arrow = self.index.to_arrow()
                descr = index_name
                types.append(index_arrow.type)
                arrays.append(index_arrow)
                names.append(index_name)
                index_names.append(index_name)
            index_descriptors.append(descr)

        # We may want to add additional metadata to this in the future, but
        # for now lets just piggyback off of what's done for Pandas
        metadata = pa.pandas_compat.construct_metadata(
            self,
            names,
            index_columns,
            index_descriptors,
            preserve_index,
            types,
        )

        return pa.Table.from_arrays(arrays, names=names, metadata=metadata)

    @classmethod
    def from_arrow(cls, table):
        """Convert from a PyArrow Table.

        Raises
        ------
        TypeError for invalid input type.

        **Notes**

        Does not support automatically setting index column(s) similar to how
        ``to_pandas`` works for PyArrow Tables.

        Examples
        --------
        >>> import pyarrow as pa
        >>> import cudf
        >>> data = [pa.array([1, 2, 3]), pa.array([4, 5, 6])]
        >>> batch = pa.RecordBatch.from_arrays(data, ['f0', 'f1'])
        >>> table = pa.Table.from_batches([batch])
        >>> cudf.DataFrame.from_arrow(table)
        <cudf.DataFrame ncols=2 nrows=3 >
        """

        if not isinstance(table, pa.Table):
            raise TypeError("not a pyarrow.Table")

        index_col = None
        dtypes = None
        if isinstance(table.schema.pandas_metadata, dict):
            metadata = table.schema.pandas_metadata
            index_col = metadata["index_columns"]
            dtypes = {
                col["field_name"]: col["pandas_type"]
                for col in metadata["columns"]
                if "field_name" in col
            }

        df = cls()
        for name, col in zip(table.schema.names, table.columns):
            if dtypes:
                dtype = dtypes[name]
                if dtype == "categorical":
                    dtype = "category"
                elif dtype == "date":
                    dtype = "datetime64[ms]"
            else:
                dtype = None

            df[name] = column.as_column(col, dtype=dtype)
        if index_col:
            if isinstance(index_col[0], dict):
                assert index_col[0]["kind"] == "range"
                df = df.set_index(
                    RangeIndex(
                        index_col[0]["start"],
                        index_col[0]["stop"],
                        name=index_col[0]["name"],
                    )
                )
            else:
                df = df.set_index(index_col[0])
                new_index_name = pa.pandas_compat._backwards_compatible_index_name(  # noqa: E501
                    df.index.name, df.index.name
                )
                df.index.name = new_index_name
        return df

    def to_records(self, index=True):
        """Convert to a numpy recarray

        Parameters
        ----------
        index : bool
            Whether to include the index in the output.

        Returns
        -------
        numpy recarray
        """
        members = [("index", self.index.dtype)] if index else []
        members += [(col, self[col].dtype) for col in self.columns]
        dtype = np.dtype(members)
        ret = np.recarray(len(self), dtype=dtype)
        if index:
            ret["index"] = self.index.values
        for col in self.columns:
            ret[col] = self[col].to_array()
        return ret

    @classmethod
    def from_records(self, data, index=None, columns=None, nan_as_null=False):
        """Convert from a numpy recarray or structured array.

        Parameters
        ----------
        data : numpy structured dtype or recarray of ndim=2
        index : str
            The name of the index column in *data*.
            If None, the default index is used.
        columns : list of str
            List of column names to include.

        Returns
        -------
        DataFrame
        """
        if data.ndim != 1 and data.ndim != 2:
            raise ValueError(
                "records dimension expected 1 or 2 but found {!r}".format(
                    data.ndim
                )
            )

        num_cols = len(data[0])
        if columns is None and data.dtype.names is None:
            names = [i for i in range(num_cols)]

        elif data.dtype.names is not None:
            names = data.dtype.names

        else:
            if len(columns) != num_cols:
                msg = "columns length expected {!r} but found {!r}"
                raise ValueError(msg.format(num_cols, len(columns)))
            names = columns

        df = DataFrame()
        if data.ndim == 2:
            for i, k in enumerate(names):
                df[k] = Series(data[:, i], nan_as_null=nan_as_null)
        elif data.ndim == 1:
            for k in names:
                df[k] = Series(data[k], nan_as_null=nan_as_null)

        if index is not None:
            indices = data[index]
            return df.set_index(indices.astype(np.int64))
        return df

    @classmethod
    def from_gpu_matrix(
        self, data, index=None, columns=None, nan_as_null=False
    ):
        """Convert from a numba gpu ndarray.

        Parameters
        ----------
        data : numba gpu ndarray
        index : str
            The name of the index column in *data*.
            If None, the default index is used.
        columns : list of str
            List of column names to include.

        Returns
        -------
        DataFrame
        """
        if data.ndim != 2:
            raise ValueError(
                "matrix dimension expected 2 but found {!r}".format(data.ndim)
            )

        if columns is None:
            names = [i for i in range(data.shape[1])]
        else:
            if len(columns) != data.shape[1]:
                msg = "columns length expected {!r} but found {!r}"
                raise ValueError(msg.format(data.shape[1], len(columns)))
            names = columns

        if index is not None and len(index) != data.shape[0]:
            msg = "index length expected {!r} but found {!r}"
            raise ValueError(msg.format(data.shape[0], len(index)))

        df = DataFrame()
        data = data.transpose()  # to mimic the pandas behaviour
        for i, k in enumerate(names):
            df[k] = Series(data[i], nan_as_null=nan_as_null)

        if index is not None:
            indices = data[index]
            return df.set_index(indices.astype(np.int64))

        return df

    def to_gpu_matrix(self):
        """Convert to a numba gpu ndarray



        Returns
        -------
        numba gpu ndarray
        """
        warnings.warn(
            "The to_gpu_matrix method will be deprecated"
            "in the future. use as_gpu_matrix instead.",
            DeprecationWarning,
        )
        return self.as_gpu_matrix()

    def _from_columns(cols, index=None, columns=None):
        """
        Construct a DataFrame from a list of Columns
        """
        df = cudf.DataFrame(dict(zip(range(len(cols)), cols)), index=index)
        if columns is not None:
            df.columns = columns
        return df

    def quantile(
        self,
        q=0.5,
        axis=0,
        numeric_only=True,
        interpolation="linear",
        columns=None,
        exact=True,
    ):
        """
        Return values at the given quantile.

        Parameters
        ----------

        q : float or array-like
            0 <= q <= 1, the quantile(s) to compute
        axis : int
            axis is a NON-FUNCTIONAL parameter
        numeric_only : boolean
            numeric_only is a NON-FUNCTIONAL parameter
        interpolation : {`linear`, `lower`, `higher`, `midpoint`, `nearest`}
            This  parameter specifies the interpolation method to use,
            when the desired quantile lies between two data points i and j.
            Default 'linear'.
        columns : list of str
            List of column names to include.
        exact : boolean
            Whether to use approximate or exact quantile algorithm.

        Returns
        -------

        DataFrame

        """
        if axis not in (0, None):
            raise NotImplementedError("axis is not implemented yet")

        if not numeric_only:
            raise NotImplementedError("numeric_only is not implemented yet")
        if columns is None:
            columns = self.columns

        result = DataFrame()

        for k in self.columns:

            if k in columns:
                res = self[k].quantile(
                    q,
                    interpolation=interpolation,
                    exact=exact,
                    quant_index=False,
                )
                if not isinstance(res, numbers.Number) and len(res) == 0:
                    res = column.column_empty_like(
                        q, dtype="float64", masked=True, newsize=len(q)
                    )
                result[k] = column.as_column(res)

        if isinstance(q, numbers.Number):
            result = result.fillna(np.nan)
            result = result.iloc[0]
            result.index = as_index(self.columns)
            result.name = q
            return result
        else:
            q = list(map(float, q))
            result.index = q
            return result

    #
    # Stats
    #
    def _prepare_for_rowwise_op(self):
        """Prepare a DataFrame for CuPy-based row-wise operations.
        """
        warnings.warn(
            "Row-wise operations currently only support int, float, "
            "and bool dtypes."
        )

        if any([col.nullable for col in self._columns]):
            msg = (
                "Row-wise operations do not currently support columns with "
                "null values. Consider removing them with .dropna() "
                "or using .fillna()."
            )
            raise ValueError(msg)

        filtered = self.select_dtypes(include=[np.number, np.bool])
        common_dtype = np.find_common_type(filtered.dtypes, [])
        coerced = filtered.astype(common_dtype)
        return coerced

    def count(self, **kwargs):
        return self._apply_support_method("count", **kwargs)

    def min(self, axis=0, **kwargs):
        return self._apply_support_method("min", axis=axis, **kwargs)

    def max(self, axis=0, **kwargs):
        return self._apply_support_method("max", axis=axis, **kwargs)

    def sum(self, axis=0, **kwargs):
        return self._apply_support_method("sum", axis=axis, **kwargs)

    def product(self, axis=0, **kwargs):
        return self._apply_support_method("prod", axis=axis, **kwargs)

    def prod(self, axis=0, **kwargs):
        """Alias for product.
        """
        return self.product(axis=axis, **kwargs)

    def cummin(self, **kwargs):
        return self._apply_support_method("cummin", **kwargs)

    def cummax(self, **kwargs):
        return self._apply_support_method("cummax", **kwargs)

    def cumsum(self, **kwargs):
        return self._apply_support_method("cumsum", **kwargs)

    def cumprod(self, **kwargs):
        return self._apply_support_method("cumprod", **kwargs)

    def mean(self, axis=0, numeric_only=None, **kwargs):
        """Return the mean of the values for the requested axis.
        Parameters
        ----------
        axis : {index (0), columns (1)}
            Axis for the function to be applied on.
        skipna : bool, default True
            Exclude NA/null values when computing the result.
        level : int or level name, default None
            If the axis is a MultiIndex (hierarchical), count along a
            particular level, collapsing into a Series.
        numeric_only : bool, default None
            Include only float, int, boolean columns. If None, will attempt to
            use everything, then use only numeric data. Not implemented for
            Series.
        **kwargs
            Additional keyword arguments to be passed to the function.
        Returns
        -------
        mean : Series or DataFrame (if level specified)
        """
        return self._apply_support_method("mean", axis=axis, **kwargs)

    def std(self, axis=0, ddof=1, **kwargs):
        return self._apply_support_method(
            "std", axis=axis, ddof=ddof, **kwargs
        )

    def var(self, axis=0, ddof=1, **kwargs):
        return self._apply_support_method(
            "var", axis=axis, ddof=ddof, **kwargs
        )

    def kurtosis(self, axis=None, skipna=None, level=None, numeric_only=None):
        if numeric_only not in (None, True):
            msg = "Kurtosis only supports int, float, and bool dtypes."
            raise TypeError(msg)

        self = self.select_dtypes(include=[np.number, np.bool])
        return self._apply_support_method(
            "kurtosis",
            axis=axis,
            skipna=skipna,
            level=level,
            numeric_only=numeric_only,
        )

    def skew(self, axis=None, skipna=None, level=None, numeric_only=None):
        if numeric_only not in (None, True):
            msg = "Skew only supports int, float, and bool dtypes."
            raise TypeError(msg)

        self = self.select_dtypes(include=[np.number, np.bool])
        return self._apply_support_method(
            "skew",
            axis=axis,
            skipna=skipna,
            level=level,
            numeric_only=numeric_only,
        )

    def all(self, bool_only=None, **kwargs):
        if bool_only:
            return self.select_dtypes(include="bool")._apply_support_method(
                "all", **kwargs
            )
        return self._apply_support_method("all", **kwargs)

    def any(self, bool_only=None, **kwargs):
        if bool_only:
            return self.select_dtypes(include="bool")._apply_support_method(
                "any", **kwargs
            )
        return self._apply_support_method("any", **kwargs)

    def _apply_support_method(self, method, axis=0, *args, **kwargs):
        assert axis in (None, 0, 1)

        if axis in (None, 0):
            result = [
                getattr(self[col], method)(*args, **kwargs)
                for col in self._data.keys()
            ]

            if isinstance(result[0], Series):
                support_result = result
                result = DataFrame(index=support_result[0].index)
                for idx, col in enumerate(self._data.keys()):
                    result[col] = support_result[idx]
            else:
                result = Series(result)
                result = result.set_index(self._data.keys())
            return result

        elif axis == 1:
            # for dask metadata compatibility
            skipna = kwargs.pop("skipna", None)
            if skipna not in (None, True, 1):
                msg = (
                    "Row-wise operations do not current support skipna=False."
                )
                raise ValueError(msg)

            prepared = self._prepare_for_rowwise_op()
            arr = cupy.asarray(prepared.as_gpu_matrix())
            result = getattr(arr, method)(axis=1, **kwargs)

            if len(result.shape) == 1:
                return Series(result, index=self.index)
            else:
                result_df = DataFrame.from_gpu_matrix(result).set_index(
                    self.index
                )
                result_df.columns = prepared.columns
                return result_df

    def _columns_view(self, columns):
        """
        Return a subset of the DataFrame's columns as a view.
        """
        result_columns = OrderedDict({})
        for col in columns:
            result_columns[col] = self._data[col]
        return DataFrame(result_columns, index=self.index)

    def select_dtypes(self, include=None, exclude=None):
        """Return a subset of the DataFrame’s columns based on the column dtypes.

        Parameters
        ----------
        include : str or list
            which columns to include based on dtypes
        exclude : str or list
            which columns to exclude based on dtypes

        """

        # code modified from:
        # https://github.com/pandas-dev/pandas/blob/master/pandas/core/frame.py#L3196

        if not isinstance(include, (list, tuple)):
            include = (include,) if include is not None else ()
        if not isinstance(exclude, (list, tuple)):
            exclude = (exclude,) if exclude is not None else ()

        df = DataFrame(index=self.index)

        # cudf_dtype_from_pydata_dtype can distinguish between
        # np.float and np.number
        selection = tuple(map(frozenset, (include, exclude)))

        if not any(selection):
            raise ValueError(
                "at least one of include or exclude must be \
                             nonempty"
            )

        include, exclude = map(
            lambda x: frozenset(map(cudf_dtype_from_pydata_dtype, x)),
            selection,
        )

        # can't both include AND exclude!
        if not include.isdisjoint(exclude):
            raise ValueError(
                "include and exclude overlap on {inc_ex}".format(
                    inc_ex=(include & exclude)
                )
            )

        # include all subtypes
        include_subtypes = set()
        for dtype in self.dtypes:
            for i_dtype in include:
                # category handling
                if is_categorical_dtype(i_dtype):
                    include_subtypes.add(i_dtype)
                elif issubclass(dtype.type, i_dtype):
                    include_subtypes.add(dtype.type)

        # exclude all subtypes
        exclude_subtypes = set()
        for dtype in self.dtypes:
            for e_dtype in exclude:
                # category handling
                if is_categorical_dtype(e_dtype):
                    exclude_subtypes.add(e_dtype)
                elif issubclass(dtype.type, e_dtype):
                    exclude_subtypes.add(dtype.type)

        include_all = set(
            [cudf_dtype_from_pydata_dtype(d) for d in self.dtypes]
        )

        if include:
            inclusion = include_all & include_subtypes
        elif exclude:
            inclusion = include_all
        else:
            inclusion = set()
        # remove all exclude types
        inclusion = inclusion - exclude_subtypes

        for k, col in self._data.items():
            infered_type = cudf_dtype_from_pydata_dtype(col.dtype)
            if infered_type in inclusion:
                df.insert(len(df._data), k, col)

        return df

    @ioutils.doc_to_parquet()
    def to_parquet(self, path, *args, **kwargs):
        """{docstring}"""
        import cudf.io.parquet as pq

        pq.to_parquet(self, path, *args, **kwargs)

    @ioutils.doc_to_feather()
    def to_feather(self, path, *args, **kwargs):
        """{docstring}"""
        import cudf.io.feather as feather

        feather.to_feather(self, path, *args, **kwargs)

    @ioutils.doc_to_json()
    def to_json(self, path_or_buf=None, *args, **kwargs):
        """{docstring}"""
        import cudf.io.json as json

        json.to_json(self, path_or_buf=path_or_buf, *args, **kwargs)

    @ioutils.doc_to_hdf()
    def to_hdf(self, path_or_buf, key, *args, **kwargs):
        """{docstring}"""
        import cudf.io.hdf as hdf

        hdf.to_hdf(path_or_buf, key, self, *args, **kwargs)

    @ioutils.doc_to_dlpack()
    def to_dlpack(self):
        """{docstring}"""
        import cudf.io.dlpack as dlpack

        return dlpack.to_dlpack(self)

    @ioutils.doc_to_csv()
    def to_csv(
        self,
        path=None,
        sep=",",
        na_rep="",
        columns=None,
        header=True,
        index=True,
        line_terminator="\n",
        chunksize=None,
    ):
        """{docstring}"""
        import cudf.io.csv as csv

        return csv.to_csv(
            self,
            path,
            sep,
            na_rep,
            columns,
            header,
            index,
            line_terminator,
            chunksize,
        )

    @ioutils.doc_to_orc()
    def to_orc(self, fname, compression=None, *args, **kwargs):
        """{docstring}"""
        import cudf.io.orc as orc

        orc.to_orc(self, fname, compression, *args, **kwargs)

    def scatter_by_map(self, map_index, map_size=None, keep_index=True):
        """Scatter to a list of dataframes.

        Uses map_index to determine the destination
        of each row of the original DataFrame.

        Parameters
        ----------
        map_index : Series, str or list-like
            Scatter assignment for each row
        map_size : int
            Length of output list. Must be >= uniques in map_index
        keep_index : bool
            Conserve original index values for each row

        Returns
        -------
        A list of cudf.DataFrame objects.
        """

        # map_index might be a column name or array,
        # make it a Series
        if isinstance(map_index, str):
            map_index = self[map_index]
        else:
            map_index = Series(map_index)

        # Convert float to integer
        if map_index.dtype == np.float:
            map_index = map_index.astype(np.int32)

        # Convert string or categorical to integer
        if isinstance(map_index._column, StringColumn):
            map_index = Series(
                map_index._column.as_categorical_column(np.int32).as_numerical
            )
            warnings.warn(
                "Using StringColumn for map_index in scatter_by_map. "
                "Use an integer array/column for better performance."
            )
        elif isinstance(map_index._column, CategoricalColumn):
            map_index = Series(map_index._column.as_numerical)
            warnings.warn(
                "Using CategoricalColumn for map_index in scatter_by_map. "
                "Use an integer array/column for better performance."
            )

        if keep_index:
            if isinstance(self.index, cudf.MultiIndex):
                index = self.index.to_frame()._columns
                index_names = self.index.to_frame().columns.to_list()
            else:
                index = [self.index.as_column()]
                index_names = [self.index.name]
        else:
            index = None
            index_names = []

        tables = libcudf.copying.scatter_to_frames(
            self._columns,
            map_index._column,
            index,
            names=self.columns.to_list(),
            index_names=index_names,
        )

        if map_size:
            # Make sure map_size is >= the number of uniques in map_index
            if len(tables) > map_size:
                raise ValueError(
                    "ERROR: map_size must be >= %d (got %d)."
                    % (len(tables), map_size)
                )

            # Append empty dataframes if map_size > len(tables)
            for i in range(map_size - len(tables)):
                tables.append(self.take([]))
        return tables

    def repeat(self, repeats, axis=None):
        assert axis in (None, 0)
        new_index = self.index.repeat(repeats)
        cols = libcudf.filling.repeat(self._columns, repeats)
        # to preserve col names, need to get it from old _cols dict
        column_names = self._data.keys()
        result = DataFrame(data=dict(zip(column_names, cols)))
        return result.set_index(new_index)

    def tile(self, reps):
        """Construct a DataFrame by repeating this DataFrame the number of
        times given by reps

        Parameters
        ----------
        reps : non-negative integer
            The number of repetitions of this DataFrame along axis 0

        Returns
        -------
        The tiled output cudf.DataFrame
        """
        cols = libcudf.filling.tile(self._columns, reps)
        column_names = self._data.keys()
        return DataFrame(data=dict(zip(column_names, cols)))

    def stack(self, level=-1, dropna=True):
        """Stack the prescribed level(s) from columns to index

        Return a reshaped Series

        Parameters
        ----------
        dropna : bool, default True
            Whether to drop rows in the resulting Series with missing values.

        Returns
        -------
        The stacked cudf.Series

        Examples
        --------
        >>> import cudf
        >>> df = cudf.DataFrame({'a':[0,1,3], 'b':[1,2,4]})
        >>> df.stack()
        0  a    0
           b    1
        1  a    1
           b    2
        2  a    3
           b    4
        dtype: int64
        """
        assert level in (None, -1)
        index_as_cols = self.index.to_frame(index=False)._columns
        new_index_cols = libcudf.filling.repeat(index_as_cols, self.shape[1])
        [last_index] = libcudf.filling.tile(
            [column.as_column(self.columns)], self.shape[0]
        )
        new_index_cols.append(last_index)
        index_df = DataFrame(
            dict(zip(range(0, len(new_index_cols)), new_index_cols))
        )
        new_index = cudf.core.multiindex.MultiIndex.from_frame(index_df)

        # Collect datatypes and cast columns as that type
        common_type = np.result_type(*self.dtypes)
        homogenized_cols = [
            c.astype(common_type)
            if not np.issubdtype(c.dtype, common_type)
            else c
            for c in self._columns
        ]
        data_col = libcudf.reshape.stack(homogenized_cols)
        result = Series(data=data_col, index=new_index)
        if dropna:
            return result.dropna()
        else:
            return result

    def cov(self, **kwargs):
        """Compute the covariance matrix of a DataFrame.
        Parameters
        ----------
        **kwargs
            Keyword arguments to be passed to cupy.cov
        Returns
        -------
        cov : DataFrame
        """
        cov = cupy.cov(self.values, rowvar=False)
        df = DataFrame.from_gpu_matrix(cupy.asfortranarray(cov)).set_index(
            self.columns
        )
        df.columns = self.columns
        return df


def from_pandas(obj):
    """
    Convert certain Pandas objects into the cudf equivalent.

    Supports DataFrame, Series, Index, or MultiIndex.

    Raises
    ------
    TypeError for invalid input type.

    Examples
    --------
    >>> import cudf
    >>> import pandas as pd
    >>> data = [[0, 1], [1, 2], [3, 4]]
    >>> pdf = pd.DataFrame(data, columns=['a', 'b'], dtype=int)
    >>> cudf.from_pandas(pdf)
    <cudf.DataFrame ncols=2 nrows=3 >
    """
    if isinstance(obj, pd.DataFrame):
        return DataFrame.from_pandas(obj)
    elif isinstance(obj, pd.Series):
        return Series.from_pandas(obj)
    elif isinstance(obj, pd.MultiIndex):
        return cudf.MultiIndex.from_pandas(obj)
    elif isinstance(obj, pd.RangeIndex):
        if obj._step and obj._step != 1:
            raise ValueError("cudf RangeIndex requires step == 1")
        return cudf.core.index.RangeIndex(
            obj._start, stop=obj._stop, name=obj.name
        )
    elif isinstance(obj, pd.Index):
        return cudf.Index.from_pandas(obj)
    else:
        raise TypeError(
            "from_pandas only accepts Pandas Dataframes, Series, "
            "Index, RangeIndex and MultiIndex objects. "
            "Got %s" % type(obj)
        )


def merge(left, right, *args, **kwargs):
    return left.merge(right, *args, **kwargs)


# a bit of fanciness to inject doctstring with left parameter
merge_doc = DataFrame.merge.__doc__
idx = merge_doc.find("right")
merge.__doc__ = "".join(
    [merge_doc[:idx], "\n\tleft : DataFrame\n\t", merge_doc[idx:]]
)


def _align_indices(lhs, rhs):
    """
    Internal util to align the indices of two DataFrames. Returns a tuple of
    the aligned dataframes, or the original arguments if the indices are the
    same, or if rhs isn't a DataFrame.
    """
    lhs_out, rhs_out = lhs, rhs
    if isinstance(rhs, DataFrame) and not lhs.index.equals(rhs.index):
        df = lhs.merge(
            rhs,
            sort=True,
            how="outer",
            left_index=True,
            right_index=True,
            suffixes=("_x", "_y"),
        )
        df = df.sort_index()
        lhs_out = DataFrame(index=df.index)
        rhs_out = DataFrame(index=df.index)
        common = set(lhs.columns) & set(rhs.columns)
        common_x = set(["{}_x".format(x) for x in common])
        common_y = set(["{}_y".format(x) for x in common])
        for col in df.columns:
            if col in common_x:
                lhs_out[col[:-2]] = df[col]
            elif col in common_y:
                rhs_out[col[:-2]] = df[col]
            elif col in lhs:
                lhs_out[col] = df[col]
            elif col in rhs:
                rhs_out[col] = df[col]

    return lhs_out, rhs_out


def _setitem_with_dataframe(input_df, replace_df, input_cols=None, mask=None):
    """
        This function sets item dataframes relevant columns with replacement df
        :param input_df: Dataframe to be modified inplace
        :param replace_df: Replacement DataFrame to replace values with
        :param input_cols: columns to replace in the input dataframe
        :param mask: boolean mask in case of masked replacing
    """

    if input_cols is None:
        input_cols = input_df.columns

    if len(input_cols) != len(replace_df.columns):
        raise ValueError(
            "Number of Input Columns must be same replacement Dataframe"
        )

    for col_1, col_2 in zip(input_cols, replace_df.columns):
        if col_1 in input_df.columns:
            if mask is not None:
                input_df._data[col_1][mask] = column.as_column(
                    replace_df[col_2]
                )
            else:
                input_df._data[col_1] = column.as_column(replace_df[col_2])
        else:
            if mask is not None:
                raise ValueError("Can not insert new column with a bool mask")
            else:
                # handle append case
                input_df.insert(len(input_df._data), col_1, replace_df[col_2])<|MERGE_RESOLUTION|>--- conflicted
+++ resolved
@@ -1479,17 +1479,11 @@
         if len(self) == 0:
             index = None
             if isinstance(value, (pd.Series, Series)):
-<<<<<<< HEAD
-                self._index = as_index(value.index)
-            elif len(value) > 0:
-                self._index = RangeIndex(start=0, stop=len(value))
-=======
                 index = as_index(value.index)
             len_value = len(value)
             if len_value > 0:
                 if index is None:
                     index = RangeIndex(start=0, stop=len_value)
->>>>>>> 73eb1be3
                 if num_cols != 0:
                     for col_name in self._data:
                         self._data[col_name] = column.column_empty_like(
