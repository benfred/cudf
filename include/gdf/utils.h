--- conflicted
+++ resolved
@@ -5,13 +5,8 @@
 
 #ifdef __CUDACC__
 __host__ __device__
-<<<<<<< HEAD
 #endif
-inline
-=======
-static inline
->>>>>>> ef9b879d
-bool gdf_is_valid(const gdf_valid_type *valid, gdf_index_type pos) {
+inline bool gdf_is_valid(const gdf_valid_type *valid, gdf_index_type pos) {
 	if ( valid )
 		return (valid[pos / GDF_VALID_BITSIZE] >> (pos % GDF_VALID_BITSIZE)) & 1;
 	else
