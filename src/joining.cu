/*
 * Copyright (c) 2017, NVIDIA CORPORATION.  All rights reserved.
 *
 * Licensed under the Apache License, Version 2.0 (the "License");
 * you may not use this file except in compliance with the License.
 * You may obtain a copy of the License at
 *
 *     http://www.apache.org/licenses/LICENSE-2.0
 *
 * Unless required by applicable law or agreed to in writing, software
 * distributed under the License is distributed on an "AS IS" BASIS,
 * WITHOUT WARRANTIES OR CONDITIONS OF ANY KIND, either express or implied.
 * See the License for the specific language governing permissions and
 * limitations under the License.
 */

#include <gdf/gdf.h>
#include <gdf/errorutils.h>

#include "joining.h"

using namespace mgpu;

template <typename T>
void dump_mem(const char name[], const mem_t<T> & mem) {

    auto data = from_mem(mem);
    std::cout << name << " = " ;
    for (int i=0; i < data.size(); ++i) {
        std::cout << data[i] << ", ";
    }
    std::cout << "\n";
}

gdf_join_result_type* cffi_wrap(join_result_base *obj) {
    return reinterpret_cast<gdf_join_result_type*>(obj);
}

join_result_base* cffi_unwrap(gdf_join_result_type* hdl) {
    return reinterpret_cast<join_result_base*>(hdl);
}

gdf_error gdf_join_result_free(gdf_join_result_type *result) {
    delete cffi_unwrap(result);
    CUDA_CHECK_LAST();
    return GDF_SUCCESS;
}

void* gdf_join_result_data(gdf_join_result_type *result) {
    return cffi_unwrap(result)->data();
}

size_t gdf_join_result_size(gdf_join_result_type *result) {
    return cffi_unwrap(result)->size();
}


// Size limit due to use of int32 as join output.
// FIXME: upgrade to 64-bit
#define MAX_JOIN_SIZE (0xffffffffu)

#define DEF_JOIN(Fn, T, Joiner)                                             \
gdf_error gdf_##Fn(gdf_column *leftcol, gdf_column *rightcol,               \
                   gdf_join_result_type **out_result) {                     \
    using namespace mgpu;                                                   \
    if ( leftcol->dtype != rightcol->dtype) return GDF_UNSUPPORTED_DTYPE;   \
    if ( leftcol->size >= MAX_JOIN_SIZE ) return GDF_COLUMN_SIZE_TOO_BIG;   \
    if ( rightcol->size >= MAX_JOIN_SIZE ) return GDF_COLUMN_SIZE_TOO_BIG;  \
    std::unique_ptr<join_result<int> > result_ptr(new join_result<int>);    \
    result_ptr->result = Joiner((T*)leftcol->data, leftcol->size,           \
                                (T*)rightcol->data, rightcol->size,         \
                                less_t<T>(), result_ptr->context);          \
    CUDA_CHECK_LAST();                                                      \
    *out_result = cffi_wrap(result_ptr.release());                          \
    return GDF_SUCCESS;                                                     \
}

//TODO: DEF_JOIN_HASH can be merged with DEF_JOIN conce inner_join is using gdf_size_type
#define DEF_JOIN_HASH(Fn, T, Joiner, JoinType)                              \
gdf_error gdf_##Fn(gdf_column *leftcol, gdf_column *rightcol,               \
                   gdf_join_result_type **out_result) {                     \
    using namespace mgpu;                                                   \
    if ( leftcol->dtype != rightcol->dtype) return GDF_UNSUPPORTED_DTYPE;   \
    if ( leftcol->size >= MAX_JOIN_SIZE ) return GDF_COLUMN_SIZE_TOO_BIG;   \
    if ( rightcol->size >= MAX_JOIN_SIZE ) return GDF_COLUMN_SIZE_TOO_BIG;  \
    std::unique_ptr<join_result<int> > result_ptr(new join_result<int>);    \
    result_ptr->result = Joiner<JoinType>((T*)leftcol->data, (int)leftcol->size,      \
                                (T*)rightcol->data, (int)rightcol->size,    \
				(int32_t*)NULL, (int32_t*)NULL,		    \
				(int32_t*)NULL, (int32_t*)NULL,		    \
                                less_t<T>(), result_ptr->context);          \
    CUDA_CHECK_LAST();                                                      \
    *out_result = cffi_wrap(result_ptr.release());                          \
    return GDF_SUCCESS;                                                     \
}

<<<<<<< HEAD
#define DEF_JOIN_OPT(Fn, T, SortJoin, HashJoin, HashJoinType)                           \
gdf_error gdf_##Fn(gdf_column *leftcol, gdf_column *rightcol,                           \
                   gdf_join_result_type **out_result, gdf_context *ctxt)  {             \
    using namespace mgpu;                                                               \
    if ( leftcol->dtype != rightcol->dtype) return GDF_UNSUPPORTED_DTYPE;               \
    if ( leftcol->size >= MAX_JOIN_SIZE ) return GDF_COLUMN_SIZE_TOO_BIG;               \
    if ( rightcol->size >= MAX_JOIN_SIZE ) return GDF_COLUMN_SIZE_TOO_BIG;              \
    std::unique_ptr<join_result<int> > result_ptr(new join_result<int>);                \
    switch (ctxt->flag_method) {                                                        \
    case GDF_SORT :                                                                     \
    result_ptr->result = SortJoin((T*)leftcol->data, leftcol->size,                     \
                                (T*)rightcol->data, rightcol->size,                     \
                                less_t<T>(), result_ptr->context);                      \
    break;                                                                              \
    case GDF_HASH :                                                                     \
    result_ptr->result = HashJoin<HashJoinType>((T*)leftcol->data, (int)leftcol->size,  \
                                (T*)rightcol->data, (int)rightcol->size,                \
				(int32_t*)NULL, (int32_t*)NULL,		                                    \
				(int32_t*)NULL, (int32_t*)NULL,		                                    \
                                less_t<T>(), result_ptr->context);                      \
    break;                                                                              \
    case N_GDF_METHODS :                                                                \
    return GDF_UNSUPPORTED_METHOD;                                                      \
    };                                                                                  \
    CUDA_CHECK_LAST();                                                                  \
    *out_result = cffi_wrap(result_ptr.release());                                      \
    return GDF_SUCCESS;                                                                 \
}


#define DEF_JOIN_DISP(Fn)                                                         \
gdf_error gdf_##Fn##_generic(gdf_column *leftcol, gdf_column * rightcol,          \
                                 gdf_join_result_type **out_result) {             \
    switch ( leftcol->dtype ){                                                    \
    case GDF_INT8:    return gdf_##Fn##_i8 (leftcol, rightcol, out_result); break;\
    case GDF_INT16:   return gdf_##Fn##_i16(leftcol, rightcol, out_result); break;\
    case GDF_INT32:   return gdf_##Fn##_i32(leftcol, rightcol, out_result); break;\
    case GDF_INT64:   return gdf_##Fn##_i64(leftcol, rightcol, out_result); break;\
    case GDF_FLOAT32: return gdf_##Fn##_f32(leftcol, rightcol, out_result); break;\
    case GDF_FLOAT64: return gdf_##Fn##_f64(leftcol, rightcol, out_result); break;\
    default: return GDF_UNSUPPORTED_DTYPE;                                        \
    }                                                                             \
}

#define DEF_JOIN_DISP_OPT(Fn)                                                           \
gdf_error gdf_##Fn##_generic(gdf_column *leftcol, gdf_column * rightcol,                \
                                 gdf_join_result_type **out_result, gdf_context *ctxt) {\
    switch ( leftcol->dtype ){                                                          \
    case GDF_INT8:    return gdf_##Fn##_i8 (leftcol, rightcol, out_result, ctxt); break;\
    case GDF_INT16:   return gdf_##Fn##_i16(leftcol, rightcol, out_result, ctxt); break;\
    case GDF_INT32:   return gdf_##Fn##_i32(leftcol, rightcol, out_result, ctxt); break;\
    case GDF_INT64:   return gdf_##Fn##_i64(leftcol, rightcol, out_result, ctxt); break;\
    case GDF_FLOAT32: return gdf_##Fn##_f32(leftcol, rightcol, out_result, ctxt); break;\
    case GDF_FLOAT64: return gdf_##Fn##_f64(leftcol, rightcol, out_result, ctxt); break;\
    default: return GDF_UNSUPPORTED_DTYPE;                                              \
    }                                                                                   \
=======
#define DEF_JOIN_DISP(Fn)                                                   \
gdf_error gdf_##Fn##_generic(gdf_column *leftcol, gdf_column * rightcol,    \
                                 gdf_join_result_type **out_result) {       \
    switch ( leftcol->dtype ){                                              \
    case GDF_INT8:  return gdf_##Fn##_i8(leftcol, rightcol, out_result);    \
    case GDF_INT16: return gdf_##Fn##_i16(leftcol, rightcol, out_result);   \
    case GDF_INT32: return gdf_##Fn##_i32(leftcol, rightcol, out_result);   \
    case GDF_INT64: return gdf_##Fn##_i64(leftcol, rightcol, out_result);   \
    case GDF_FLOAT32: return gdf_##Fn##_f32(leftcol, rightcol, out_result); \
    case GDF_FLOAT64: return gdf_##Fn##_f64(leftcol, rightcol, out_result); \
    default: return GDF_UNSUPPORTED_DTYPE;                                  \
    }                                                                       \
>>>>>>> cf03b508
}

#define JOIN_HASH_TYPES(T1, l1, r1, T2, l2, r2, T3, l3, r3) \
  result_ptr->result = join_hash<LEFT_JOIN>( \
				(T1*)l1, (int)leftcol[0]->size, \
                                (T1*)r1, (int)rightcol[0]->size, \
                                (T2*)l2, (T2*)r2, \
                                (T3*)l3, (T3*)r3, \
                                less_t<int64_t>(), result_ptr->context);

#define JOIN_HASH_T3(T1, l1, r1, T2, l2, r2, T3, l3, r3) \
  if (T3 == GDF_INT8)      { JOIN_HASH_TYPES(T1, l1, r1, T2, l2, r2,  int8_t, l3, r3) } \
  if (T3 == GDF_INT16)     { JOIN_HASH_TYPES(T1, l1, r1, T2, l2, r2, int16_t, l3, r3) } \
  if (T3 == GDF_INT32)     { JOIN_HASH_TYPES(T1, l1, r1, T2, l2, r2, int32_t, l3, r3) } \
  if (T3 == GDF_INT64)     { JOIN_HASH_TYPES(T1, l1, r1, T2, l2, r2, int64_t, l3, r3) } \
  if (T3 == GDF_FLOAT32)   { JOIN_HASH_TYPES(T1, l1, r1, T2, l2, r2, int32_t, l3, r3) } \
  if (T3 == GDF_FLOAT64)   { JOIN_HASH_TYPES(T1, l1, r1, T2, l2, r2, int64_t, l3, r3) } \
  if (T3 == GDF_DATE32)    { JOIN_HASH_TYPES(T1, l1, r1, T2, l2, r2, int32_t, l3, r3) } \
  if (T3 == GDF_DATE64)    { JOIN_HASH_TYPES(T1, l1, r1, T2, l2, r2, int64_t, l3, r3) } \
  if (T3 == GDF_TIMESTAMP) { JOIN_HASH_TYPES(T1, l1, r1, T2, l2, r2, int64_t, l3, r3) }

#define JOIN_HASH_T2(T1, l1, r1, T2, l2, r2, T3, l3, r3) \
  if (T2 == GDF_INT8)       { JOIN_HASH_T3(T1, l1, r1,  int8_t, l2, r2, T3, l3, r3) } \
  if (T2 == GDF_INT16)      { JOIN_HASH_T3(T1, l1, r1, int16_t, l2, r2, T3, l3, r3) } \
  if (T2 == GDF_INT32)      { JOIN_HASH_T3(T1, l1, r1, int32_t, l2, r2, T3, l3, r3) } \
  if (T2 == GDF_INT64)      { JOIN_HASH_T3(T1, l1, r1, int64_t, l2, r2, T3, l3, r3) } \
  if (T2 == GDF_FLOAT32)    { JOIN_HASH_T3(T1, l1, r1, int32_t, l2, r2, T3, l3, r3) } \
  if (T2 == GDF_FLOAT64)    { JOIN_HASH_T3(T1, l1, r1, int64_t, l2, r2, T3, l3, r3) } \
  if (T2 == GDF_DATE32)     { JOIN_HASH_T3(T1, l1, r1, int32_t, l2, r2, T3, l3, r3) } \
  if (T2 == GDF_DATE64)     { JOIN_HASH_T3(T1, l1, r1, int64_t, l2, r2, T3, l3, r3) } \
  if (T2 == GDF_TIMESTAMP)  { JOIN_HASH_T3(T1, l1, r1, int64_t, l2, r2, T3, l3, r3) }

#define JOIN_HASH_T1(T1, l1, r1, T2, l2, r2, T3, l3, r3) \
  if (T1 == GDF_INT8)      { JOIN_HASH_T2( int8_t, l1, r1, T2, l2, r2, T3, l3, r3) } \
  if (T1 == GDF_INT16)     { JOIN_HASH_T2(int16_t, l1, r1, T2, l2, r2, T3, l3, r3) } \
  if (T1 == GDF_INT32)     { JOIN_HASH_T2(int32_t, l1, r1, T2, l2, r2, T3, l3, r3) } \
  if (T1 == GDF_INT64)     { JOIN_HASH_T2(int64_t, l1, r1, T2, l2, r2, T3, l3, r3) } \
  if (T1 == GDF_FLOAT32)   { JOIN_HASH_T2(int32_t, l1, r1, T2, l2, r2, T3, l3, r3) } \
  if (T1 == GDF_FLOAT64)   { JOIN_HASH_T2(int64_t, l1, r1, T2, l2, r2, T3, l3, r3) } \
  if (T1 == GDF_DATE32)    { JOIN_HASH_T2(int32_t, l1, r1, T2, l2, r2, T3, l3, r3) } \
  if (T1 == GDF_DATE64)    { JOIN_HASH_T2(int64_t, l1, r1, T2, l2, r2, T3, l3, r3) } \
  if (T1 == GDF_TIMESTAMP) { JOIN_HASH_T2(int64_t, l1, r1, T2, l2, r2, T3, l3, r3) }

// multi-column join function
gdf_error gdf_multi_left_join_generic(int num_cols, gdf_column **leftcol, gdf_column **rightcol, gdf_join_result_type **out_result)
{
  // check that the columns have matching types and the same number of rows
  for (int i = 0; i < num_cols; i++) {
    if (rightcol[i]->dtype != leftcol[i]->dtype) return GDF_JOIN_DTYPE_MISMATCH;
    if (i > 0 && leftcol[i]->size != leftcol[i-1]->size) return GDF_COLUMN_SIZE_MISMATCH;
    if (i > 0 && rightcol[i]->size != rightcol[i-1]->size) return GDF_COLUMN_SIZE_MISMATCH;
  }

  // TODO: currently support up to 3 columns
  if (num_cols > 3) return GDF_JOIN_TOO_MANY_COLUMNS;
  for (int i = 0; i < num_cols; i++) {
    if (leftcol[i]->dtype == N_GDF_TYPES ) return GDF_UNSUPPORTED_DTYPE;
  }

  std::unique_ptr<join_result<int> > result_ptr(new join_result<int>);
  switch (num_cols) {
  case 1:
    JOIN_HASH_T1(leftcol[0]->dtype, leftcol[0]->data, rightcol[0]->data,
		 GDF_INT32, NULL, NULL,
		 GDF_INT32, NULL, NULL)
    break;
  case 2:
    JOIN_HASH_T1(leftcol[0]->dtype, leftcol[0]->data, rightcol[0]->data,
		 leftcol[1]->dtype, leftcol[1]->data, rightcol[1]->data,
		 GDF_INT32, NULL, NULL)
    break;
  case 3:
    JOIN_HASH_T1(leftcol[0]->dtype, leftcol[0]->data, rightcol[0]->data,
		 leftcol[1]->dtype, leftcol[1]->data, rightcol[1]->data,
		 leftcol[2]->dtype, leftcol[2]->data, rightcol[2]->data)
    break;
  }

  CUDA_CHECK_LAST();
  *out_result = cffi_wrap(result_ptr.release());
  return GDF_SUCCESS;
}

<<<<<<< HEAD
//#ifdef HASH_JOIN
//#define DEF_INNER_JOIN(Fn, T) DEF_JOIN_HASH(inner_join_ ## Fn, T, join_hash, INNER_JOIN)
//#define DEF_INNER_JOIN_FP(Fn, T) DEF_JOIN(inner_join_ ## Fn, T, inner_join)
//#else
//#define DEF_INNER_JOIN(Fn, T) DEF_JOIN(inner_join_ ## Fn, T, inner_join)
//#define DEF_INNER_JOIN_FP(Fn, T) DEF_JOIN(inner_join_ ## Fn, T, inner_join)
//#endif
//DEF_JOIN_DISP(inner_join)
//DEF_INNER_JOIN(i8,  int8_t)
//DEF_INNER_JOIN(i16, int16_t)
//DEF_INNER_JOIN(i32, int32_t)
//DEF_INNER_JOIN(i64, int64_t)
//DEF_INNER_JOIN(f32, int32_t)
//DEF_INNER_JOIN(f64, int64_t)

#define DEF_INNER_JOIN_OPT(Fn, T) DEF_JOIN_OPT(inner_join_ ## Fn, T, inner_join, join_hash, INNER_JOIN)
DEF_JOIN_DISP_OPT(inner_join)
DEF_INNER_JOIN_OPT(i8,  int8_t)
DEF_INNER_JOIN_OPT(i16, int16_t)
DEF_INNER_JOIN_OPT(i32, int32_t)
DEF_INNER_JOIN_OPT(i64, int64_t)
DEF_INNER_JOIN_OPT(f32, int32_t)
DEF_INNER_JOIN_OPT(f64, int64_t)

//#ifdef HASH_JOIN
//#define DEF_LEFT_JOIN(Fn, T) DEF_JOIN_HASH(left_join_ ## Fn, T, join_hash, LEFT_JOIN)
//#define DEF_LEFT_JOIN_FP(Fn, T) DEF_JOIN(left_join_ ## Fn, T, left_join)
//#else
//#define DEF_LEFT_JOIN(Fn, T) DEF_JOIN(left_join_ ## Fn, T, left_join)
//#define DEF_LEFT_JOIN_FP(Fn, T) DEF_JOIN(left_join_ ## Fn, T, left_join)
//#endif
//DEF_JOIN_DISP(left_join)
//DEF_LEFT_JOIN(i8,  int8_t)
//DEF_LEFT_JOIN(i32, int32_t)
//DEF_LEFT_JOIN(i64, int64_t)
//DEF_LEFT_JOIN(f32, int32_t)
//DEF_LEFT_JOIN(f64, int64_t)
=======
#ifdef HASH_JOIN
#define DEF_INNER_JOIN(Fn, T) DEF_JOIN_HASH(inner_join_ ## Fn, T, join_hash, INNER_JOIN)
#define DEF_INNER_JOIN_FP(Fn, T) DEF_JOIN(inner_join_ ## Fn, T, inner_join)
#else
#define DEF_INNER_JOIN(Fn, T) DEF_JOIN(inner_join_ ## Fn, T, inner_join)
#define DEF_INNER_JOIN_FP(Fn, T) DEF_JOIN(inner_join_ ## Fn, T, inner_join)
#endif
DEF_JOIN_DISP(inner_join)
DEF_INNER_JOIN(i8,  int8_t)
DEF_INNER_JOIN(i16, int16_t)
DEF_INNER_JOIN(i32, int32_t)
DEF_INNER_JOIN(i64, int64_t)
DEF_INNER_JOIN(f32, int32_t)
DEF_INNER_JOIN(f64, int64_t)


#ifdef HASH_JOIN
#define DEF_LEFT_JOIN(Fn, T) DEF_JOIN_HASH(left_join_ ## Fn, T, join_hash, LEFT_JOIN)
#define DEF_LEFT_JOIN_FP(Fn, T) DEF_JOIN(left_join_ ## Fn, T, left_join)
#else
#define DEF_LEFT_JOIN(Fn, T) DEF_JOIN(left_join_ ## Fn, T, left_join)
#define DEF_LEFT_JOIN_FP(Fn, T) DEF_JOIN(left_join_ ## Fn, T, left_join)
#endif
DEF_JOIN_DISP(left_join)
DEF_LEFT_JOIN(i8,  int8_t)
DEF_LEFT_JOIN(i16, int16_t)
DEF_LEFT_JOIN(i32, int32_t)
DEF_LEFT_JOIN(i64, int64_t)
DEF_LEFT_JOIN(f32, int32_t)
DEF_LEFT_JOIN(f64, int64_t)
>>>>>>> cf03b508

#define DEF_LEFT_JOIN_OPT(Fn, T) DEF_JOIN_OPT(left_join_ ## Fn, T, left_join, join_hash, LEFT_JOIN)
DEF_JOIN_DISP_OPT(left_join)
DEF_LEFT_JOIN_OPT(i8,  int8_t)
DEF_LEFT_JOIN_OPT(i32, int32_t)
DEF_LEFT_JOIN_OPT(i64, int64_t)
DEF_LEFT_JOIN_OPT(f32, int32_t)
DEF_LEFT_JOIN_OPT(f64, int64_t)

#define DEF_OUTER_JOIN(Fn, T) DEF_JOIN(outer_join_ ## Fn, T, outer_join)
DEF_JOIN_DISP(outer_join)
DEF_OUTER_JOIN(i8,  int8_t)
DEF_OUTER_JOIN(i16, int16_t)
DEF_OUTER_JOIN(i32, int32_t)
DEF_OUTER_JOIN(i64, int64_t)
DEF_OUTER_JOIN(f32, int32_t)
DEF_OUTER_JOIN(f64, int64_t)
<|MERGE_RESOLUTION|>--- conflicted
+++ resolved
@@ -75,96 +75,18 @@
     return GDF_SUCCESS;                                                     \
 }
 
-//TODO: DEF_JOIN_HASH can be merged with DEF_JOIN conce inner_join is using gdf_size_type
-#define DEF_JOIN_HASH(Fn, T, Joiner, JoinType)                              \
-gdf_error gdf_##Fn(gdf_column *leftcol, gdf_column *rightcol,               \
-                   gdf_join_result_type **out_result) {                     \
-    using namespace mgpu;                                                   \
-    if ( leftcol->dtype != rightcol->dtype) return GDF_UNSUPPORTED_DTYPE;   \
-    if ( leftcol->size >= MAX_JOIN_SIZE ) return GDF_COLUMN_SIZE_TOO_BIG;   \
-    if ( rightcol->size >= MAX_JOIN_SIZE ) return GDF_COLUMN_SIZE_TOO_BIG;  \
-    std::unique_ptr<join_result<int> > result_ptr(new join_result<int>);    \
-    result_ptr->result = Joiner<JoinType>((T*)leftcol->data, (int)leftcol->size,      \
-                                (T*)rightcol->data, (int)rightcol->size,    \
-				(int32_t*)NULL, (int32_t*)NULL,		    \
-				(int32_t*)NULL, (int32_t*)NULL,		    \
-                                less_t<T>(), result_ptr->context);          \
-    CUDA_CHECK_LAST();                                                      \
-    *out_result = cffi_wrap(result_ptr.release());                          \
-    return GDF_SUCCESS;                                                     \
-}
-
-<<<<<<< HEAD
-#define DEF_JOIN_OPT(Fn, T, SortJoin, HashJoin, HashJoinType)                           \
-gdf_error gdf_##Fn(gdf_column *leftcol, gdf_column *rightcol,                           \
-                   gdf_join_result_type **out_result, gdf_context *ctxt)  {             \
-    using namespace mgpu;                                                               \
-    if ( leftcol->dtype != rightcol->dtype) return GDF_UNSUPPORTED_DTYPE;               \
-    if ( leftcol->size >= MAX_JOIN_SIZE ) return GDF_COLUMN_SIZE_TOO_BIG;               \
-    if ( rightcol->size >= MAX_JOIN_SIZE ) return GDF_COLUMN_SIZE_TOO_BIG;              \
-    std::unique_ptr<join_result<int> > result_ptr(new join_result<int>);                \
-    switch (ctxt->flag_method) {                                                        \
-    case GDF_SORT :                                                                     \
-    result_ptr->result = SortJoin((T*)leftcol->data, leftcol->size,                     \
-                                (T*)rightcol->data, rightcol->size,                     \
-                                less_t<T>(), result_ptr->context);                      \
-    break;                                                                              \
-    case GDF_HASH :                                                                     \
-    result_ptr->result = HashJoin<HashJoinType>((T*)leftcol->data, (int)leftcol->size,  \
-                                (T*)rightcol->data, (int)rightcol->size,                \
-				(int32_t*)NULL, (int32_t*)NULL,		                                    \
-				(int32_t*)NULL, (int32_t*)NULL,		                                    \
-                                less_t<T>(), result_ptr->context);                      \
-    break;                                                                              \
-    case N_GDF_METHODS :                                                                \
-    return GDF_UNSUPPORTED_METHOD;                                                      \
-    };                                                                                  \
-    CUDA_CHECK_LAST();                                                                  \
-    *out_result = cffi_wrap(result_ptr.release());                                      \
-    return GDF_SUCCESS;                                                                 \
-}
-
-
-#define DEF_JOIN_DISP(Fn)                                                         \
-gdf_error gdf_##Fn##_generic(gdf_column *leftcol, gdf_column * rightcol,          \
-                                 gdf_join_result_type **out_result) {             \
-    switch ( leftcol->dtype ){                                                    \
-    case GDF_INT8:    return gdf_##Fn##_i8 (leftcol, rightcol, out_result); break;\
-    case GDF_INT16:   return gdf_##Fn##_i16(leftcol, rightcol, out_result); break;\
-    case GDF_INT32:   return gdf_##Fn##_i32(leftcol, rightcol, out_result); break;\
-    case GDF_INT64:   return gdf_##Fn##_i64(leftcol, rightcol, out_result); break;\
-    case GDF_FLOAT32: return gdf_##Fn##_f32(leftcol, rightcol, out_result); break;\
-    case GDF_FLOAT64: return gdf_##Fn##_f64(leftcol, rightcol, out_result); break;\
-    default: return GDF_UNSUPPORTED_DTYPE;                                        \
-    }                                                                             \
-}
-
-#define DEF_JOIN_DISP_OPT(Fn)                                                           \
-gdf_error gdf_##Fn##_generic(gdf_column *leftcol, gdf_column * rightcol,                \
-                                 gdf_join_result_type **out_result, gdf_context *ctxt) {\
-    switch ( leftcol->dtype ){                                                          \
-    case GDF_INT8:    return gdf_##Fn##_i8 (leftcol, rightcol, out_result, ctxt); break;\
-    case GDF_INT16:   return gdf_##Fn##_i16(leftcol, rightcol, out_result, ctxt); break;\
-    case GDF_INT32:   return gdf_##Fn##_i32(leftcol, rightcol, out_result, ctxt); break;\
-    case GDF_INT64:   return gdf_##Fn##_i64(leftcol, rightcol, out_result, ctxt); break;\
-    case GDF_FLOAT32: return gdf_##Fn##_f32(leftcol, rightcol, out_result, ctxt); break;\
-    case GDF_FLOAT64: return gdf_##Fn##_f64(leftcol, rightcol, out_result, ctxt); break;\
-    default: return GDF_UNSUPPORTED_DTYPE;                                              \
-    }                                                                                   \
-=======
-#define DEF_JOIN_DISP(Fn)                                                   \
-gdf_error gdf_##Fn##_generic(gdf_column *leftcol, gdf_column * rightcol,    \
-                                 gdf_join_result_type **out_result) {       \
-    switch ( leftcol->dtype ){                                              \
-    case GDF_INT8:  return gdf_##Fn##_i8(leftcol, rightcol, out_result);    \
-    case GDF_INT16: return gdf_##Fn##_i16(leftcol, rightcol, out_result);   \
-    case GDF_INT32: return gdf_##Fn##_i32(leftcol, rightcol, out_result);   \
-    case GDF_INT64: return gdf_##Fn##_i64(leftcol, rightcol, out_result);   \
-    case GDF_FLOAT32: return gdf_##Fn##_f32(leftcol, rightcol, out_result); \
-    case GDF_FLOAT64: return gdf_##Fn##_f64(leftcol, rightcol, out_result); \
-    default: return GDF_UNSUPPORTED_DTYPE;                                  \
-    }                                                                       \
->>>>>>> cf03b508
+#define DEF_JOIN_GENERIC(Fn)                                               \
+gdf_error gdf_##Fn##_generic(gdf_column *leftcol, gdf_column * rightcol,   \
+                                 gdf_join_result_type **out_result) {      \
+    switch ( leftcol->dtype ){                                             \
+    case GDF_INT8:    return gdf_##Fn##_i8 (leftcol, rightcol, out_result);\
+    case GDF_INT16:   return gdf_##Fn##_i16(leftcol, rightcol, out_result);\
+    case GDF_INT32:   return gdf_##Fn##_i32(leftcol, rightcol, out_result);\
+    case GDF_INT64:   return gdf_##Fn##_i64(leftcol, rightcol, out_result);\
+    case GDF_FLOAT32: return gdf_##Fn##_f32(leftcol, rightcol, out_result);\
+    case GDF_FLOAT64: return gdf_##Fn##_f64(leftcol, rightcol, out_result);\
+    default: return GDF_UNSUPPORTED_DTYPE;                                 \
+    }                                                                      \
 }
 
 #define JOIN_HASH_TYPES(T1, l1, r1, T2, l2, r2, T3, l3, r3) \
@@ -248,90 +170,72 @@
   return GDF_SUCCESS;
 }
 
-<<<<<<< HEAD
-//#ifdef HASH_JOIN
-//#define DEF_INNER_JOIN(Fn, T) DEF_JOIN_HASH(inner_join_ ## Fn, T, join_hash, INNER_JOIN)
-//#define DEF_INNER_JOIN_FP(Fn, T) DEF_JOIN(inner_join_ ## Fn, T, inner_join)
-//#else
-//#define DEF_INNER_JOIN(Fn, T) DEF_JOIN(inner_join_ ## Fn, T, inner_join)
-//#define DEF_INNER_JOIN_FP(Fn, T) DEF_JOIN(inner_join_ ## Fn, T, inner_join)
-//#endif
-//DEF_JOIN_DISP(inner_join)
-//DEF_INNER_JOIN(i8,  int8_t)
-//DEF_INNER_JOIN(i16, int16_t)
-//DEF_INNER_JOIN(i32, int32_t)
-//DEF_INNER_JOIN(i64, int64_t)
-//DEF_INNER_JOIN(f32, int32_t)
-//DEF_INNER_JOIN(f64, int64_t)
-
-#define DEF_INNER_JOIN_OPT(Fn, T) DEF_JOIN_OPT(inner_join_ ## Fn, T, inner_join, join_hash, INNER_JOIN)
-DEF_JOIN_DISP_OPT(inner_join)
-DEF_INNER_JOIN_OPT(i8,  int8_t)
-DEF_INNER_JOIN_OPT(i16, int16_t)
-DEF_INNER_JOIN_OPT(i32, int32_t)
-DEF_INNER_JOIN_OPT(i64, int64_t)
-DEF_INNER_JOIN_OPT(f32, int32_t)
-DEF_INNER_JOIN_OPT(f64, int64_t)
-
-//#ifdef HASH_JOIN
-//#define DEF_LEFT_JOIN(Fn, T) DEF_JOIN_HASH(left_join_ ## Fn, T, join_hash, LEFT_JOIN)
-//#define DEF_LEFT_JOIN_FP(Fn, T) DEF_JOIN(left_join_ ## Fn, T, left_join)
-//#else
-//#define DEF_LEFT_JOIN(Fn, T) DEF_JOIN(left_join_ ## Fn, T, left_join)
-//#define DEF_LEFT_JOIN_FP(Fn, T) DEF_JOIN(left_join_ ## Fn, T, left_join)
-//#endif
-//DEF_JOIN_DISP(left_join)
-//DEF_LEFT_JOIN(i8,  int8_t)
-//DEF_LEFT_JOIN(i32, int32_t)
-//DEF_LEFT_JOIN(i64, int64_t)
-//DEF_LEFT_JOIN(f32, int32_t)
-//DEF_LEFT_JOIN(f64, int64_t)
-=======
-#ifdef HASH_JOIN
-#define DEF_INNER_JOIN(Fn, T) DEF_JOIN_HASH(inner_join_ ## Fn, T, join_hash, INNER_JOIN)
-#define DEF_INNER_JOIN_FP(Fn, T) DEF_JOIN(inner_join_ ## Fn, T, inner_join)
-#else
-#define DEF_INNER_JOIN(Fn, T) DEF_JOIN(inner_join_ ## Fn, T, inner_join)
-#define DEF_INNER_JOIN_FP(Fn, T) DEF_JOIN(inner_join_ ## Fn, T, inner_join)
-#endif
-DEF_JOIN_DISP(inner_join)
-DEF_INNER_JOIN(i8,  int8_t)
-DEF_INNER_JOIN(i16, int16_t)
-DEF_INNER_JOIN(i32, int32_t)
-DEF_INNER_JOIN(i64, int64_t)
-DEF_INNER_JOIN(f32, int32_t)
-DEF_INNER_JOIN(f64, int64_t)
-
-
-#ifdef HASH_JOIN
-#define DEF_LEFT_JOIN(Fn, T) DEF_JOIN_HASH(left_join_ ## Fn, T, join_hash, LEFT_JOIN)
-#define DEF_LEFT_JOIN_FP(Fn, T) DEF_JOIN(left_join_ ## Fn, T, left_join)
-#else
-#define DEF_LEFT_JOIN(Fn, T) DEF_JOIN(left_join_ ## Fn, T, left_join)
-#define DEF_LEFT_JOIN_FP(Fn, T) DEF_JOIN(left_join_ ## Fn, T, left_join)
-#endif
-DEF_JOIN_DISP(left_join)
-DEF_LEFT_JOIN(i8,  int8_t)
-DEF_LEFT_JOIN(i16, int16_t)
-DEF_LEFT_JOIN(i32, int32_t)
-DEF_LEFT_JOIN(i64, int64_t)
-DEF_LEFT_JOIN(f32, int32_t)
-DEF_LEFT_JOIN(f64, int64_t)
->>>>>>> cf03b508
-
-#define DEF_LEFT_JOIN_OPT(Fn, T) DEF_JOIN_OPT(left_join_ ## Fn, T, left_join, join_hash, LEFT_JOIN)
-DEF_JOIN_DISP_OPT(left_join)
-DEF_LEFT_JOIN_OPT(i8,  int8_t)
-DEF_LEFT_JOIN_OPT(i32, int32_t)
-DEF_LEFT_JOIN_OPT(i64, int64_t)
-DEF_LEFT_JOIN_OPT(f32, int32_t)
-DEF_LEFT_JOIN_OPT(f64, int64_t)
-
 #define DEF_OUTER_JOIN(Fn, T) DEF_JOIN(outer_join_ ## Fn, T, outer_join)
-DEF_JOIN_DISP(outer_join)
+DEF_JOIN_GENERIC(outer_join)
 DEF_OUTER_JOIN(i8,  int8_t)
 DEF_OUTER_JOIN(i16, int16_t)
 DEF_OUTER_JOIN(i32, int32_t)
 DEF_OUTER_JOIN(i64, int64_t)
 DEF_OUTER_JOIN(f32, int32_t)
 DEF_OUTER_JOIN(f64, int64_t)
+
+#define DEF_JOIN_OPT(Fn, T, SortJoin, HashJoin, HashJoinType)                           \
+gdf_error gdf_##Fn(gdf_column *leftcol, gdf_column *rightcol,                           \
+                   gdf_join_result_type **out_result, gdf_context *ctxt)  {             \
+    using namespace mgpu;                                                               \
+    gdf_error err = GDF_SUCCESS;                                                        \
+    if ( leftcol->dtype != rightcol->dtype) return GDF_UNSUPPORTED_DTYPE;               \
+    if ( leftcol->size >= MAX_JOIN_SIZE ) return GDF_COLUMN_SIZE_TOO_BIG;               \
+    if ( rightcol->size >= MAX_JOIN_SIZE ) return GDF_COLUMN_SIZE_TOO_BIG;              \
+    std::unique_ptr<join_result<int> > result_ptr(new join_result<int>);                \
+    if (N_GDF_METHODS == ctxt->flag_method) {                                           \
+    err = GDF_UNSUPPORTED_METHOD;                                                       \
+    } else if (GDF_SORT == ctxt->flag_method) {                                         \
+    result_ptr->result = SortJoin((T*)leftcol->data, leftcol->size,                     \
+                                (T*)rightcol->data, rightcol->size,                     \
+                                less_t<T>(), result_ptr->context);                      \
+    CUDA_CHECK_LAST();                                                                  \
+    *out_result = cffi_wrap(result_ptr.release());                                      \
+    } else if (GDF_HASH == ctxt->flag_method) {                                         \
+    result_ptr->result = HashJoin<HashJoinType>((T*)leftcol->data, (int)leftcol->size,  \
+                                (T*)rightcol->data, (int)rightcol->size,                \
+				(int32_t*)NULL, (int32_t*)NULL,		                                    \
+				(int32_t*)NULL, (int32_t*)NULL,		                                    \
+                                less_t<T>(), result_ptr->context);                      \
+    CUDA_CHECK_LAST();                                                                  \
+    *out_result = cffi_wrap(result_ptr.release());                                      \
+    }                                                                                   \
+    return err;                                                                         \
+}
+
+#define DEF_JOIN_GENERIC_OPT(Fn)                                                        \
+gdf_error gdf_##Fn##_generic(gdf_column *leftcol, gdf_column * rightcol,                \
+                                 gdf_join_result_type **out_result, gdf_context *ctxt) {\
+    switch ( leftcol->dtype ){                                                          \
+    case GDF_INT8:    return gdf_##Fn##_i8 (leftcol, rightcol, out_result, ctxt);       \
+    case GDF_INT16:   return gdf_##Fn##_i16(leftcol, rightcol, out_result, ctxt);       \
+    case GDF_INT32:   return gdf_##Fn##_i32(leftcol, rightcol, out_result, ctxt);       \
+    case GDF_INT64:   return gdf_##Fn##_i64(leftcol, rightcol, out_result, ctxt);       \
+    case GDF_FLOAT32: return gdf_##Fn##_f32(leftcol, rightcol, out_result, ctxt);       \
+    case GDF_FLOAT64: return gdf_##Fn##_f64(leftcol, rightcol, out_result, ctxt);       \
+    default: return GDF_UNSUPPORTED_DTYPE;                                              \
+    }                                                                                   \
+}
+
+#define DEF_INNER_JOIN_OPT(Fn, T) DEF_JOIN_OPT(inner_join_ ## Fn, T, inner_join, join_hash, INNER_JOIN)
+DEF_JOIN_GENERIC_OPT(inner_join)
+DEF_INNER_JOIN_OPT(i8,   int8_t)
+DEF_INNER_JOIN_OPT(i16, int16_t)
+DEF_INNER_JOIN_OPT(i32, int32_t)
+DEF_INNER_JOIN_OPT(i64, int64_t)
+DEF_INNER_JOIN_OPT(f32, int32_t)
+DEF_INNER_JOIN_OPT(f64, int64_t)
+
+#define DEF_LEFT_JOIN_OPT(Fn, T) DEF_JOIN_OPT(left_join_ ## Fn, T, left_join, join_hash, LEFT_JOIN)
+DEF_JOIN_GENERIC_OPT(left_join)
+DEF_LEFT_JOIN_OPT(i8,   int8_t)
+DEF_LEFT_JOIN_OPT(i16, int16_t)
+DEF_LEFT_JOIN_OPT(i32, int32_t)
+DEF_LEFT_JOIN_OPT(i64, int64_t)
+DEF_LEFT_JOIN_OPT(f32, int32_t)
+DEF_LEFT_JOIN_OPT(f64, int64_t)